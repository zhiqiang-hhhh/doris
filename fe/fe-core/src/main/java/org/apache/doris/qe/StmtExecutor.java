// Licensed to the Apache Software Foundation (ASF) under one
// or more contributor license agreements.  See the NOTICE file
// distributed with this work for additional information
// regarding copyright ownership.  The ASF licenses this file
// to you under the Apache License, Version 2.0 (the
// "License"); you may not use this file except in compliance
// with the License.  You may obtain a copy of the License at
//
//   http://www.apache.org/licenses/LICENSE-2.0
//
// Unless required by applicable law or agreed to in writing,
// software distributed under the License is distributed on an
// "AS IS" BASIS, WITHOUT WARRANTIES OR CONDITIONS OF ANY
// KIND, either express or implied.  See the License for the
// specific language governing permissions and limitations
// under the License.

package org.apache.doris.qe;

import org.apache.doris.analysis.AddPartitionLikeClause;
import org.apache.doris.analysis.AlterClause;
import org.apache.doris.analysis.AlterTableStmt;
import org.apache.doris.analysis.AnalyzeDBStmt;
import org.apache.doris.analysis.AnalyzeStmt;
import org.apache.doris.analysis.AnalyzeTblStmt;
import org.apache.doris.analysis.Analyzer;
import org.apache.doris.analysis.ArrayLiteral;
import org.apache.doris.analysis.CreateRoutineLoadStmt;
import org.apache.doris.analysis.CreateTableAsSelectStmt;
import org.apache.doris.analysis.CreateTableLikeStmt;
import org.apache.doris.analysis.DdlStmt;
import org.apache.doris.analysis.DeleteStmt;
import org.apache.doris.analysis.DropPartitionClause;
import org.apache.doris.analysis.DropTableStmt;
import org.apache.doris.analysis.ExecuteStmt;
import org.apache.doris.analysis.ExplainOptions;
import org.apache.doris.analysis.ExportStmt;
import org.apache.doris.analysis.Expr;
import org.apache.doris.analysis.InsertOverwriteTableStmt;
import org.apache.doris.analysis.InsertStmt;
import org.apache.doris.analysis.KillStmt;
import org.apache.doris.analysis.LabelName;
import org.apache.doris.analysis.LoadStmt;
import org.apache.doris.analysis.LoadType;
import org.apache.doris.analysis.LockTablesStmt;
import org.apache.doris.analysis.NativeInsertStmt;
import org.apache.doris.analysis.NullLiteral;
import org.apache.doris.analysis.OutFileClause;
import org.apache.doris.analysis.PartitionNames;
import org.apache.doris.analysis.PrepareStmt;
import org.apache.doris.analysis.PrepareStmt.PreparedType;
import org.apache.doris.analysis.Queriable;
import org.apache.doris.analysis.QueryStmt;
import org.apache.doris.analysis.RedirectStatus;
import org.apache.doris.analysis.ReplacePartitionClause;
import org.apache.doris.analysis.ReplaceTableClause;
import org.apache.doris.analysis.ResourceTypeEnum;
import org.apache.doris.analysis.SelectStmt;
import org.apache.doris.analysis.SetOperationStmt;
import org.apache.doris.analysis.SetStmt;
import org.apache.doris.analysis.SetType;
import org.apache.doris.analysis.SetVar;
import org.apache.doris.analysis.SetVar.SetVarType;
import org.apache.doris.analysis.ShowStmt;
import org.apache.doris.analysis.SqlParser;
import org.apache.doris.analysis.SqlScanner;
import org.apache.doris.analysis.StatementBase;
import org.apache.doris.analysis.StmtRewriter;
import org.apache.doris.analysis.StorageBackend;
import org.apache.doris.analysis.StorageBackend.StorageType;
import org.apache.doris.analysis.StringLiteral;
import org.apache.doris.analysis.SwitchStmt;
import org.apache.doris.analysis.TableName;
import org.apache.doris.analysis.TransactionBeginStmt;
import org.apache.doris.analysis.TransactionCommitStmt;
import org.apache.doris.analysis.TransactionRollbackStmt;
import org.apache.doris.analysis.TransactionStmt;
import org.apache.doris.analysis.UnifiedLoadStmt;
import org.apache.doris.analysis.UnlockTablesStmt;
import org.apache.doris.analysis.UnsetVariableStmt;
import org.apache.doris.analysis.UnsupportedStmt;
import org.apache.doris.analysis.UpdateStmt;
import org.apache.doris.analysis.UseStmt;
import org.apache.doris.analysis.WarmUpClusterStmt;
import org.apache.doris.catalog.Column;
import org.apache.doris.catalog.Database;
import org.apache.doris.catalog.Env;
import org.apache.doris.catalog.EnvFactory;
import org.apache.doris.catalog.FsBroker;
import org.apache.doris.catalog.OlapTable;
import org.apache.doris.catalog.PrimitiveType;
import org.apache.doris.catalog.ScalarType;
import org.apache.doris.catalog.Table;
import org.apache.doris.catalog.TableIf;
import org.apache.doris.catalog.TableIf.TableType;
import org.apache.doris.catalog.Type;
import org.apache.doris.cloud.analysis.UseCloudClusterStmt;
import org.apache.doris.cloud.catalog.CloudEnv;
import org.apache.doris.cloud.proto.Cloud.ClusterStatus;
import org.apache.doris.cloud.system.CloudSystemInfoService;
import org.apache.doris.common.AnalysisException;
import org.apache.doris.common.AuditLog;
import org.apache.doris.common.ClientPool;
import org.apache.doris.common.Config;
import org.apache.doris.common.DdlException;
import org.apache.doris.common.ErrorCode;
import org.apache.doris.common.ErrorReport;
import org.apache.doris.common.FeConstants;
import org.apache.doris.common.MetaNotFoundException;
import org.apache.doris.common.NereidsException;
import org.apache.doris.common.NereidsSqlCacheManager;
import org.apache.doris.common.Status;
import org.apache.doris.common.UserException;
import org.apache.doris.common.Version;
import org.apache.doris.common.profile.Profile;
import org.apache.doris.common.profile.SummaryProfile;
import org.apache.doris.common.profile.SummaryProfile.SummaryBuilder;
import org.apache.doris.common.util.DebugPointUtil;
import org.apache.doris.common.util.DebugPointUtil.DebugPoint;
import org.apache.doris.common.util.DebugUtil;
import org.apache.doris.common.util.MetaLockUtils;
import org.apache.doris.common.util.NetUtils;
import org.apache.doris.common.util.ProfileManager;
import org.apache.doris.common.util.ProfileManager.ProfileType;
import org.apache.doris.common.util.SqlParserUtils;
import org.apache.doris.common.util.TimeUtils;
import org.apache.doris.common.util.Util;
import org.apache.doris.datasource.jdbc.client.JdbcClientException;
import org.apache.doris.datasource.tvf.source.TVFScanNode;
import org.apache.doris.load.EtlJobType;
import org.apache.doris.load.LoadJobRowResult;
import org.apache.doris.load.loadv2.LoadManager;
import org.apache.doris.load.loadv2.LoadManagerAdapter;
import org.apache.doris.mysql.MysqlChannel;
import org.apache.doris.mysql.MysqlCommand;
import org.apache.doris.mysql.MysqlEofPacket;
import org.apache.doris.mysql.MysqlOkPacket;
import org.apache.doris.mysql.MysqlSerializer;
import org.apache.doris.mysql.ProxyMysqlChannel;
import org.apache.doris.mysql.privilege.PrivPredicate;
import org.apache.doris.nereids.NereidsPlanner;
import org.apache.doris.nereids.PlanProcess;
import org.apache.doris.nereids.StatementContext;
import org.apache.doris.nereids.exceptions.MustFallbackException;
import org.apache.doris.nereids.exceptions.ParseException;
import org.apache.doris.nereids.glue.LogicalPlanAdapter;
import org.apache.doris.nereids.minidump.MinidumpUtils;
import org.apache.doris.nereids.parser.NereidsParser;
import org.apache.doris.nereids.rules.exploration.mv.InitMaterializationContextHook;
import org.apache.doris.nereids.trees.plans.commands.Command;
import org.apache.doris.nereids.trees.plans.commands.CreateTableCommand;
import org.apache.doris.nereids.trees.plans.commands.DeleteFromCommand;
import org.apache.doris.nereids.trees.plans.commands.DeleteFromUsingCommand;
import org.apache.doris.nereids.trees.plans.commands.Forward;
import org.apache.doris.nereids.trees.plans.commands.NotAllowFallback;
import org.apache.doris.nereids.trees.plans.commands.PrepareCommand;
import org.apache.doris.nereids.trees.plans.commands.UpdateCommand;
import org.apache.doris.nereids.trees.plans.commands.insert.BatchInsertIntoTableCommand;
import org.apache.doris.nereids.trees.plans.commands.insert.InsertIntoTableCommand;
import org.apache.doris.nereids.trees.plans.commands.insert.InsertOverwriteTableCommand;
import org.apache.doris.nereids.trees.plans.commands.insert.OlapInsertExecutor;
import org.apache.doris.nereids.trees.plans.logical.LogicalPlan;
import org.apache.doris.nereids.trees.plans.physical.PhysicalSqlCache;
import org.apache.doris.planner.DataSink;
import org.apache.doris.planner.GroupCommitPlanner;
import org.apache.doris.planner.GroupCommitScanNode;
import org.apache.doris.planner.OlapScanNode;
import org.apache.doris.planner.OriginalPlanner;
import org.apache.doris.planner.PlanFragment;
import org.apache.doris.planner.PlanFragmentId;
import org.apache.doris.planner.PlanNode;
import org.apache.doris.planner.Planner;
import org.apache.doris.planner.ResultFileSink;
import org.apache.doris.planner.ScanNode;
import org.apache.doris.proto.Data;
import org.apache.doris.proto.InternalService;
import org.apache.doris.proto.InternalService.PGroupCommitInsertResponse;
import org.apache.doris.proto.InternalService.POutfileWriteSuccessRequest;
import org.apache.doris.proto.InternalService.POutfileWriteSuccessResult;
import org.apache.doris.qe.CommonResultSet.CommonResultSetMetaData;
import org.apache.doris.qe.ConnectContext.ConnectType;
import org.apache.doris.qe.Coordinator.FragmentExecParams;
import org.apache.doris.qe.QeProcessorImpl.QueryInfo;
import org.apache.doris.qe.QueryState.MysqlStateType;
import org.apache.doris.qe.cache.Cache;
import org.apache.doris.qe.cache.CacheAnalyzer;
import org.apache.doris.qe.cache.CacheAnalyzer.CacheMode;
import org.apache.doris.qe.cache.SqlCache;
import org.apache.doris.rewrite.ExprRewriter;
import org.apache.doris.rewrite.mvrewrite.MVSelectFailedException;
import org.apache.doris.rpc.BackendServiceProxy;
import org.apache.doris.rpc.RpcException;
import org.apache.doris.service.ExecuteEnv;
import org.apache.doris.service.FrontendOptions;
import org.apache.doris.statistics.ResultRow;
import org.apache.doris.statistics.util.InternalQueryBuffer;
import org.apache.doris.system.Backend;
import org.apache.doris.system.SystemInfoService;
import org.apache.doris.task.LoadEtlTask;
import org.apache.doris.thrift.BackendService.Client;
import org.apache.doris.thrift.TFileFormatType;
import org.apache.doris.thrift.TFileType;
import org.apache.doris.thrift.TLoadTxnBeginRequest;
import org.apache.doris.thrift.TLoadTxnBeginResult;
import org.apache.doris.thrift.TMergeType;
import org.apache.doris.thrift.TNetworkAddress;
import org.apache.doris.thrift.TQueryOptions;
import org.apache.doris.thrift.TQueryType;
import org.apache.doris.thrift.TResultBatch;
import org.apache.doris.thrift.TResultFileSink;
import org.apache.doris.thrift.TResultFileSinkOptions;
import org.apache.doris.thrift.TStatusCode;
import org.apache.doris.thrift.TStreamLoadPutRequest;
import org.apache.doris.thrift.TSyncLoadForTabletsRequest;
import org.apache.doris.thrift.TTxnParams;
import org.apache.doris.thrift.TUniqueId;
import org.apache.doris.transaction.TabletCommitInfo;
import org.apache.doris.transaction.TransactionEntry;
import org.apache.doris.transaction.TransactionState;
import org.apache.doris.transaction.TransactionStatus;

import com.google.common.base.Preconditions;
import com.google.common.base.Strings;
import com.google.common.collect.Lists;
import com.google.common.collect.Maps;
import com.google.common.collect.Sets;
import com.google.protobuf.ByteString;
import com.google.protobuf.ProtocolStringList;
import lombok.Setter;
import org.apache.commons.lang3.StringUtils;
import org.apache.logging.log4j.LogManager;
import org.apache.logging.log4j.Logger;
import org.apache.thrift.TException;
import org.apache.thrift.TSerializer;

import java.io.IOException;
import java.io.StringReader;
import java.nio.ByteBuffer;
import java.util.ArrayList;
import java.util.Collection;
import java.util.Collections;
import java.util.HashMap;
import java.util.List;
import java.util.Map;
import java.util.Optional;
import java.util.Set;
import java.util.UUID;
import java.util.concurrent.ExecutionException;
import java.util.concurrent.Future;
import java.util.concurrent.TimeoutException;
import java.util.concurrent.atomic.AtomicLong;
import java.util.regex.Matcher;
import java.util.regex.Pattern;
import java.util.stream.Collectors;

// Do one COM_QUERY process.
// first: Parse receive byte array to statement struct.
// second: Do handle function for statement.
public class StmtExecutor {
    private static final Logger LOG = LogManager.getLogger(StmtExecutor.class);

    private static final AtomicLong STMT_ID_GENERATOR = new AtomicLong(0);
    public static final int MAX_DATA_TO_SEND_FOR_TXN = 100;
    public static final String NULL_VALUE_FOR_LOAD = "\\N";
    private Pattern beIpPattern = Pattern.compile("\\[(\\d+):");
    private ConnectContext context;
    private final StatementContext statementContext;
    private MysqlSerializer serializer;
    private OriginStatement originStmt;
    private StatementBase parsedStmt;
    private Analyzer analyzer;
    private ProfileType profileType = ProfileType.QUERY;

    @Setter
    private volatile Coordinator coord = null;
    private MasterOpExecutor masterOpExecutor = null;
    private RedirectStatus redirectStatus = null;
    private Planner planner;
    private boolean isProxy;
    private ShowResultSet proxyShowResultSet = null;
    private Data.PQueryStatistics.Builder statisticsForAuditLog;
    private boolean isCached;
    private String stmtName;
    private StatementBase prepareStmt = null;
    private String mysqlLoadId;
    // Distinguish from prepare and execute command
    private boolean isExecuteStmt = false;
    // Handle selects that fe can do without be
    private boolean isHandleQueryInFe = false;
    // The profile of this execution
    private final Profile profile;

    private ExecuteStmt execStmt;
    PrepareStmtContext preparedStmtCtx = null;

    // The result schema if "dry_run_query" is true.
    // Only one column to indicate the real return row numbers.
    private static final CommonResultSetMetaData DRY_RUN_QUERY_METADATA = new CommonResultSetMetaData(
            Lists.newArrayList(new Column("ReturnedRows", PrimitiveType.STRING)));

    // this constructor is mainly for proxy
    public StmtExecutor(ConnectContext context, OriginStatement originStmt, boolean isProxy) {
        Preconditions.checkState(context.getConnectType().equals(ConnectType.MYSQL));
        this.context = context;
        this.originStmt = originStmt;
        this.serializer = context.getMysqlChannel().getSerializer();
        this.isProxy = isProxy;
        this.statementContext = new StatementContext(context, originStmt);
        this.context.setStatementContext(statementContext);
<<<<<<< HEAD
        this.profile = new Profile(
                this.context.getSessionVariable().enableProfile,
                this.context.getSessionVariable().profileLevel,
                this.context.getSessionVariable().getEnablePipelineXEngine(),
                this.context.getSessionVariable().getAutoProfileThresholdMs());
=======
        this.profile = new Profile("Query", this.context.getSessionVariable().enableProfile,
                this.context.getSessionVariable().profileLevel);
>>>>>>> 12c59f63
    }

    // for test
    public StmtExecutor(ConnectContext context, String stmt) {
        this(context, new OriginStatement(stmt, 0), false);
        this.stmtName = stmt;
    }

    // constructor for receiving parsed stmt from connect processor
    public StmtExecutor(ConnectContext ctx, StatementBase parsedStmt) {
        this.context = ctx;
        this.parsedStmt = parsedStmt;
        this.originStmt = parsedStmt.getOrigStmt();
        if (context.getConnectType() == ConnectType.MYSQL) {
            this.serializer = context.getMysqlChannel().getSerializer();
        } else {
            this.serializer = null;
        }
        this.isProxy = false;
        if (parsedStmt instanceof LogicalPlanAdapter) {
            this.statementContext = ((LogicalPlanAdapter) parsedStmt).getStatementContext();
            this.statementContext.setConnectContext(ctx);
            this.statementContext.setOriginStatement(originStmt);
            this.statementContext.setParsedStatement(parsedStmt);
        } else {
            this.statementContext = new StatementContext(ctx, originStmt);
            this.statementContext.setParsedStatement(parsedStmt);
        }
        this.context.setStatementContext(statementContext);
<<<<<<< HEAD
        this.profile = new Profile(
                            context.getSessionVariable().enableProfile(),
                            context.getSessionVariable().profileLevel,
                            context.getSessionVariable().getEnablePipelineXEngine(),
                            context.getSessionVariable().getAutoProfileThresholdMs());
=======
        this.profile = new Profile("Query", context.getSessionVariable().enableProfile(),
                context.getSessionVariable().profileLevel);
>>>>>>> 12c59f63
    }

    public static InternalService.PDataRow getRowStringValue(List<Expr> cols) throws UserException {
        if (cols.isEmpty()) {
            return null;
        }
        InternalService.PDataRow.Builder row = InternalService.PDataRow.newBuilder();
        for (Expr expr : cols) {
            if (!expr.isLiteralOrCastExpr()) {
                throw new UserException(
                        "do not support non-literal expr in transactional insert operation: " + expr.toSql());
            }
            if (expr instanceof NullLiteral) {
                row.addColBuilder().setValue(NULL_VALUE_FOR_LOAD);
            } else if (expr instanceof ArrayLiteral) {
                row.addColBuilder().setValue(String.format("\"%s\"", expr.getStringValueForStreamLoad()));
            } else {
                String stringValue = expr.getStringValueForStreamLoad();
                if (stringValue.equals(NULL_VALUE_FOR_LOAD) || stringValue.startsWith("\"") || stringValue.endsWith(
                        "\"")) {
                    row.addColBuilder().setValue(String.format("\"%s\"", stringValue));
                } else {
                    row.addColBuilder().setValue(String.format("%s", stringValue));
                }
            }
        }
        return row.build();
    }

    private Map<String, String> getSummaryInfo(boolean isFinished) {
        long currentTimestamp = System.currentTimeMillis();
        SummaryBuilder builder = new SummaryBuilder();
        builder.profileId(DebugUtil.printId(context.queryId()));
        if (Version.DORIS_BUILD_VERSION_MAJOR == 0) {
            builder.dorisVersion(Version.DORIS_BUILD_SHORT_HASH);
        } else {
            builder.dorisVersion(Version.DORIS_BUILD_VERSION + "-" + Version.DORIS_BUILD_SHORT_HASH);
        }
        builder.taskType(profileType.name());
        builder.startTime(TimeUtils.longToTimeString(context.getStartTime()));
        // TODO: Never use custom data format when deliverying information between two systems.
        // UI can not order profile by TOTAL_TIME since its not a sortable string (2h1m3s > 2h1s?)
        // to get decoded info, UI need to decode it first, it means others need to
        // reference the implementation of DebugUtil.getPrettyStringMs to figure out the format
        if (isFinished) {
            builder.endTime(TimeUtils.longToTimeString(currentTimestamp));
            builder.totalTime(DebugUtil.getPrettyStringMs(currentTimestamp - context.getStartTime()));
        }
        builder.taskState(!isFinished && context.getState().getStateType().equals(MysqlStateType.OK) ? "RUNNING"
                : context.getState().toString());
        builder.user(context.getQualifiedUser());
        builder.defaultDb(context.getDatabase());
        builder.workloadGroup(context.getWorkloadGroupName());
        builder.sqlStatement(originStmt.originStmt);
        builder.isCached(isCached ? "Yes" : "No");

        Map<String, Integer> beToInstancesNum = coord == null ? Maps.newTreeMap() : coord.getBeToInstancesNum();
        builder.totalInstancesNum(String.valueOf(beToInstancesNum.values().stream().reduce(0, Integer::sum)));
        builder.instancesNumPerBe(
                beToInstancesNum.entrySet().stream().map(entry -> entry.getKey() + ":" + entry.getValue())
                        .collect(Collectors.joining(",")));
        builder.parallelFragmentExecInstance(String.valueOf(context.sessionVariable.getParallelExecInstanceNum()));
        builder.traceId(context.getSessionVariable().getTraceId());
        builder.isNereids(context.getState().isNereids ? "Yes" : "No");
        return builder.build();
    }

    public Planner planner() {
        return planner;
    }

    public void setPlanner(Planner planner) {
        this.planner = planner;
    }

    public boolean isForwardToMaster() {
        if (Env.getCurrentEnv().isMaster()) {
            return false;
        }

        if (Config.enable_bdbje_debug_mode) {
            return false;
        }

        // this is a query stmt, but this non-master FE can not read, forward it to master
        if (isQuery() && !Env.getCurrentEnv().isMaster()
                && (!Env.getCurrentEnv().canRead() || debugForwardAllQueries())) {
            return true;
        }

        if (redirectStatus == null) {
            return false;
        } else {
            return redirectStatus.isForwardToMaster();
        }
    }

    private boolean debugForwardAllQueries() {
        DebugPoint debugPoint = DebugPointUtil.getDebugPoint("StmtExecutor.forward_all_queries");
        return debugPoint != null && debugPoint.param("forwardAllQueries", true);
    }

    public ByteBuffer getOutputPacket() {
        if (masterOpExecutor == null) {
            return null;
        } else {
            return masterOpExecutor.getOutputPacket();
        }
    }

    public ShowResultSet getProxyShowResultSet() {
        return proxyShowResultSet;
    }

    public ShowResultSet getShowResultSet() {
        if (masterOpExecutor == null) {
            return null;
        } else {
            return masterOpExecutor.getProxyResultSet();
        }
    }

    public String getProxyStatus() {
        if (masterOpExecutor == null) {
            return MysqlStateType.UNKNOWN.name();
        }
        return masterOpExecutor.getProxyStatus();
    }

    public int getProxyStatusCode() {
        if (masterOpExecutor == null) {
            return MysqlStateType.UNKNOWN.ordinal();
        }
        return masterOpExecutor.getProxyStatusCode();
    }

    public String getProxyErrMsg() {
        if (masterOpExecutor == null) {
            return MysqlStateType.UNKNOWN.name();
        }
        return masterOpExecutor.getProxyErrMsg();
    }

    public boolean isSyncLoadKindStmt() {
        if (parsedStmt == null) {
            return false;
        }
        if (parsedStmt instanceof LogicalPlanAdapter) {
            LogicalPlan logicalPlan = ((LogicalPlanAdapter) parsedStmt).getLogicalPlan();
            return logicalPlan instanceof InsertIntoTableCommand
                    || logicalPlan instanceof InsertOverwriteTableCommand
                    || (logicalPlan instanceof CreateTableCommand
                    && ((CreateTableCommand) logicalPlan).isCtasCommand());
        }
        return parsedStmt instanceof InsertStmt || parsedStmt instanceof InsertOverwriteTableStmt
                || parsedStmt instanceof CreateTableAsSelectStmt;
    }

    public boolean isAnalyzeStmt() {
        if (parsedStmt == null) {
            return false;
        }
        return parsedStmt instanceof AnalyzeStmt;
    }

    /**
     * Used for audit in ConnectProcessor.
     * <p>
     * TODO: There are three interface in StatementBase be called when doing audit:
     *      toDigest needAuditEncryption when parsedStmt is not a query
     *      and isValuesOrConstantSelect when parsedStmt is instance of InsertStmt.
     *      toDigest: is used to compute Statement fingerprint for blocking some queries
     *      needAuditEncryption: when this interface return true,
     *          log statement use toSql function instead of log original string
     *      isValuesOrConstantSelect: when this interface return true, original string is truncated at 1024
     *
     * @return parsed and analyzed statement for Stale planner.
     *         an unresolved LogicalPlan wrapped with a LogicalPlanAdapter for Nereids.
     */
    public StatementBase getParsedStmt() {
        return parsedStmt;
    }

    public boolean isHandleQueryInFe() {
        return isHandleQueryInFe;
    }

    // query with a random sql
    public void execute() throws Exception {
        UUID uuid = UUID.randomUUID();
        TUniqueId queryId = new TUniqueId(uuid.getMostSignificantBits(), uuid.getLeastSignificantBits());
        TUniqueId firstQueryId = queryId;
        if (Config.enable_print_request_before_execution) {
            LOG.info("begin to execute query {} {}", queryId, originStmt == null ? "null" : originStmt.originStmt);
        }
        int retryTime = Config.max_query_retry_time;
        retryTime = retryTime <= 0 ? 1 : retryTime + 1;
        for (int i = 1; i <= retryTime; i++) {
            try {
                execute(queryId);
                return;
            } catch (UserException e) {
                if (!e.getMessage().contains(FeConstants.CLOUD_RETRY_E230) || i == retryTime) {
                    throw e;
                }
                if (this.coord != null && this.coord.isQueryCancelled()) {
                    throw e;
                }
                TUniqueId lastQueryId = queryId;
                uuid = UUID.randomUUID();
                queryId = new TUniqueId(uuid.getMostSignificantBits(), uuid.getLeastSignificantBits());
                int randomMillis = 10 + (int) (Math.random() * 10);
                if (i > retryTime / 2) {
                    randomMillis = 20 + (int) (Math.random() * 10);
                }
                if (DebugPointUtil.isEnable("StmtExecutor.retry.longtime")) {
                    randomMillis = 1000;
                }
                LOG.warn("receive E-230 tried={} first queryId={} last queryId={} new queryId={} sleep={}ms",
                        i, DebugUtil.printId(firstQueryId), DebugUtil.printId(lastQueryId),
                        DebugUtil.printId(queryId), randomMillis);
                Thread.sleep(randomMillis);
            } catch (Exception e) {
                throw e;
            }
        }
    }

    public boolean notAllowFallback() {
        if (parsedStmt instanceof LogicalPlanAdapter) {
            LogicalPlan logicalPlan = ((LogicalPlanAdapter) parsedStmt).getLogicalPlan();
            return logicalPlan instanceof NotAllowFallback;
        }
        return false;
    }

    public void execute(TUniqueId queryId) throws Exception {
        SessionVariable sessionVariable = context.getSessionVariable();
        if (context.getConnectType() == ConnectType.ARROW_FLIGHT_SQL) {
            context.setReturnResultFromLocal(true);
        }

        try {
            if (parsedStmt instanceof LogicalPlanAdapter
                    || (parsedStmt == null && sessionVariable.isEnableNereidsPlanner())) {
                try {
                    executeByNereids(queryId);
                } catch (NereidsException | ParseException e) {
                    if (context.getMinidump() != null && context.getMinidump().toString(4) != null) {
                        MinidumpUtils.saveMinidumpString(context.getMinidump(), DebugUtil.printId(context.queryId()));
                    }
                    // try to fall back to legacy planner
                    if (LOG.isDebugEnabled()) {
                        LOG.debug("nereids cannot process statement\n" + originStmt.originStmt
                                + "\n because of " + e.getMessage(), e);
                    }
                    if (notAllowFallback()) {
                        LOG.warn("Analyze failed. {}", context.getQueryIdentifier(), e);
                        throw ((NereidsException) e).getException();
                    }
                    if (e instanceof NereidsException
                            && !(((NereidsException) e).getException() instanceof MustFallbackException)
                            && !context.getSessionVariable().enableFallbackToOriginalPlanner) {
                        LOG.warn("Analyze failed. {}", context.getQueryIdentifier(), e);
                        context.getState().setError(e.getMessage());
                        return;
                    }
                    if (LOG.isDebugEnabled()) {
                        LOG.debug("fall back to legacy planner on statement:\n{}", originStmt.originStmt);
                    }
                    parsedStmt = null;
                    planner = null;
                    // Attention: currently exception from nereids does not mean an Exception to user terminal
                    // unless user does not allow fallback to lagency planner. But state of query
                    // has already been set to Error in this case, it will have some side effect on profile result
                    // and audit log. So we need to reset state to OK if query cancel be processd by lagency.
                    context.getState().reset();
                    context.getState().setNereids(false);
                    executeByLegacy(queryId);
                }
            } else {
                executeByLegacy(queryId);
            }
        } finally {
            // revert Session Value
            try {
                VariableMgr.revertSessionValue(sessionVariable);
                // origin value init
                sessionVariable.setIsSingleSetVar(false);
                sessionVariable.clearSessionOriginValue();
            } catch (DdlException e) {
                LOG.warn("failed to revert Session value. {}", context.getQueryIdentifier(), e);
                context.getState().setError(e.getMysqlErrorCode(), e.getMessage());
            }
        }
    }

    public void checkBlockRules() throws AnalysisException {
        checkBlockRulesByRegex(originStmt);
        checkBlockRulesByScan(planner);
    }

    public void checkBlockRulesByRegex(OriginStatement originStmt) throws AnalysisException {
        if (originStmt == null) {
            return;
        }
        Env.getCurrentEnv().getSqlBlockRuleMgr().matchSql(
                originStmt.originStmt, context.getSqlHash(), context.getQualifiedUser());
    }

    public void checkBlockRulesByScan(Planner planner) throws AnalysisException {
        if (planner == null) {
            return;
        }
        List<ScanNode> scanNodeList = planner.getScanNodes();
        for (ScanNode scanNode : scanNodeList) {
            if (scanNode instanceof OlapScanNode) {
                OlapScanNode olapScanNode = (OlapScanNode) scanNode;
                Env.getCurrentEnv().getSqlBlockRuleMgr().checkLimitations(
                        olapScanNode.getSelectedPartitionNum().longValue(),
                        olapScanNode.getSelectedTabletsNum(),
                        olapScanNode.getCardinality(),
                        context.getQualifiedUser());
            }
        }
    }

    private void executeByNereids(TUniqueId queryId) throws Exception {
        if (LOG.isDebugEnabled()) {
            LOG.debug("Nereids start to execute query:\n {}", originStmt.originStmt);
        }
        context.setQueryId(queryId);
        context.setStartTime();
        profile.getSummaryProfile().setQueryBeginTime();
        context.setStmtId(STMT_ID_GENERATOR.incrementAndGet());

        parseByNereids();
        Preconditions.checkState(parsedStmt instanceof LogicalPlanAdapter,
                "Nereids only process LogicalPlanAdapter, but parsedStmt is " + parsedStmt.getClass().getName());
        context.getState().setNereids(true);
        LogicalPlan logicalPlan = ((LogicalPlanAdapter) parsedStmt).getLogicalPlan();
        if (context.getCommand() == MysqlCommand.COM_STMT_PREPARE) {
            if (isForwardToMaster()) {
                throw new UserException("Forward master command is not supported for prepare statement");
            }
            logicalPlan = new PrepareCommand(String.valueOf(context.getStmtId()),
                    logicalPlan, statementContext.getPlaceholders(), originStmt);

        }
        // when we in transaction mode, we only support insert into command and transaction command
        if (context.isTxnModel()) {
            if (!(logicalPlan instanceof BatchInsertIntoTableCommand || logicalPlan instanceof InsertIntoTableCommand
                    || logicalPlan instanceof UpdateCommand || logicalPlan instanceof DeleteFromUsingCommand
                    || logicalPlan instanceof DeleteFromCommand)) {
                String errMsg = "This is in a transaction, only insert, update, delete, "
                        + "commit, rollback is acceptable.";
                throw new NereidsException(errMsg, new AnalysisException(errMsg));
            }
        }
        if (logicalPlan instanceof Command) {
            if (logicalPlan instanceof Forward) {
                redirectStatus = ((Forward) logicalPlan).toRedirectStatus();
                if (isForwardToMaster()) {
                    if (context.getCommand() == MysqlCommand.COM_STMT_PREPARE) {
                        throw new UserException("Forward master command is not supported for prepare statement");
                    }
                    if (isProxy) {
                        // This is already a stmt forwarded from other FE.
                        // If we goes here, means we can't find a valid Master FE(some error happens).
                        // To avoid endless forward, throw exception here.
                        throw new NereidsException(new UserException("The statement has been forwarded to master FE("
                                + Env.getCurrentEnv().getSelfNode().getHost() + ") and failed to execute"
                                + " because Master FE is not ready. You may need to check FE's status"));
                    }
                    if (context.getSessionVariable().isEnableInsertGroupCommit()) {
                        // FIXME: Group commit insert does not need to forward to master
                        //  Nereids does not support group commit, so we can not judge if should forward
                        //  Here throw an exception to fallback to legacy planner and let legacy judge if should forward
                        //  After Nereids support group commit, we can remove this exception
                        throw new NereidsException(new UserException("Nereids does not support group commit insert"));
                    }
                    forwardToMaster();
                    if (masterOpExecutor != null && masterOpExecutor.getQueryId() != null) {
                        context.setQueryId(masterOpExecutor.getQueryId());
                    }
                    return;
                }
            }
            try {
                ((Command) logicalPlan).run(context, this);
            } catch (MustFallbackException e) {
                if (LOG.isDebugEnabled()) {
                    LOG.debug("Command({}) process failed.", originStmt.originStmt, e);
                }
                throw new NereidsException("Command(" + originStmt.originStmt + ") process failed.", e);
            } catch (QueryStateException e) {
                if (LOG.isDebugEnabled()) {
                    LOG.debug("Command({}) process failed.", originStmt.originStmt, e);
                }
                context.setState(e.getQueryState());
                throw new NereidsException("Command(" + originStmt.originStmt + ") process failed",
                        new AnalysisException(e.getMessage(), e));
            } catch (UserException e) {
                // Return message to info client what happened.
                if (LOG.isDebugEnabled()) {
                    LOG.debug("Command({}) process failed.", originStmt.originStmt, e);
                }
                context.getState().setError(e.getMysqlErrorCode(), e.getMessage());
                throw new NereidsException("Command (" + originStmt.originStmt + ") process failed",
                        new AnalysisException(e.getMessage(), e));
            } catch (Exception e) {
                // Maybe our bug
                if (LOG.isDebugEnabled()) {
                    LOG.debug("Command({}) process failed.", originStmt.originStmt, e);
                }
                context.getState().setError(ErrorCode.ERR_UNKNOWN_ERROR, e.getMessage());
                throw new NereidsException("Command (" + originStmt.originStmt + ") process failed.",
                        new AnalysisException(e.getMessage() == null ? e.toString() : e.getMessage(), e));
            }
        } else {
            context.getState().setIsQuery(true);
            // create plan
            planner = new NereidsPlanner(statementContext);
            if (context.getSessionVariable().isEnableMaterializedViewRewrite()) {
                planner.addHook(InitMaterializationContextHook.INSTANCE);
            }
            try {
                planner.plan(parsedStmt, context.getSessionVariable().toThrift());
                checkBlockRules();
            } catch (Exception e) {
                if (LOG.isDebugEnabled()) {
                    LOG.debug("Nereids plan query failed:\n{}", originStmt.originStmt);
                }
                LOG.info("NereidsException", e);
                throw new NereidsException(new AnalysisException(e.getMessage(), e));
            }
            profile.getSummaryProfile().setQueryPlanFinishTime();
            handleQueryWithRetry(queryId);
        }
    }

    private void parseByNereids() {
        if (parsedStmt != null) {
            return;
        }
        List<StatementBase> statements;
        try {
            statements = new NereidsParser().parseSQL(originStmt.originStmt, context.getSessionVariable());
        } catch (Exception e) {
            throw new ParseException("Nereids parse failed. " + e.getMessage());
        }
        if (statements.size() <= originStmt.idx) {
            throw new ParseException("Nereids parse failed. Parser get " + statements.size() + " statements,"
                    + " but we need at least " + originStmt.idx + " statements.");
        }
        parsedStmt = statements.get(originStmt.idx);
    }

    public void finalizeQuery() {
        // The final profile report occurs after be returns the query data, and the profile cannot be
        // received after unregisterQuery(), causing the instance profile to be lost, so we should wait
        // for the profile before unregisterQuery().
        updateProfile(true);
        QeProcessorImpl.INSTANCE.unregisterQuery(context.queryId());
    }

    private void handleQueryWithRetry(TUniqueId queryId) throws Exception {
        // queue query here
        syncJournalIfNeeded();
        int retryTime = Config.max_query_retry_time;
        for (int i = 0; i <= retryTime; i++) {
            try {
                // reset query id for each retry
                if (i > 0) {
                    UUID uuid = UUID.randomUUID();
                    TUniqueId newQueryId = new TUniqueId(uuid.getMostSignificantBits(),
                            uuid.getLeastSignificantBits());
                    AuditLog.getQueryAudit().log("Query {} {} times with new query id: {}",
                            DebugUtil.printId(queryId), i, DebugUtil.printId(newQueryId));
                    context.setQueryId(newQueryId);
                    if (Config.isCloudMode()) {
                        // sleep random millis [1000, 1500] ms
                        // in the begining of retryTime/2
                        int randomMillis = 1000 + (int) (Math.random() * (1000 - 500));
                        LOG.debug("stmt executor retry times {}, wait randomMillis:{}, stmt:{}",
                                i, randomMillis, originStmt.originStmt);
                        try {
                            if (i > retryTime / 2) {
                                // sleep random millis [2000, 2500] ms
                                // in the ending of retryTime/2
                                randomMillis = 2000 + (int) (Math.random() * (1000 - 500));
                            }
                            Thread.sleep(randomMillis);
                        } catch (InterruptedException e) {
                            LOG.info("stmt executor sleep wait InterruptedException: ", e);
                        }
                    }
                }
                if (context.getConnectType() == ConnectType.ARROW_FLIGHT_SQL) {
                    context.setReturnResultFromLocal(false);
                }
                handleQueryStmt();
                break;
            } catch (RpcException | UserException e) {
                if (Config.isCloudMode() && e.getMessage().contains(FeConstants.CLOUD_RETRY_E230)) {
                    throw e;
                }
                // If the previous try is timeout or cancelled, then do not need try again.
                if (this.coord != null && (this.coord.isQueryCancelled() || this.coord.isTimeout())) {
                    throw e;
                }
                // cloud mode retry
                LOG.debug("due to exception {} retry {} rpc {} user {}",
                        e.getMessage(), i, e instanceof RpcException, e instanceof UserException);
                boolean isNeedRetry = false;
                if (Config.isCloudMode()) {
                    isNeedRetry = false;
                    // errCode = 2, detailMessage = There is no scanNode Backend available.[10003: not alive]
                    List<String> bes = Env.getCurrentSystemInfo().getAllBackendIds().stream()
                                .map(id -> Long.toString(id)).collect(Collectors.toList());
                    String msg = e.getMessage();
                    if (e instanceof UserException
                            && msg.contains(SystemInfoService.NO_SCAN_NODE_BACKEND_AVAILABLE_MSG)) {
                        Matcher matcher = beIpPattern.matcher(msg);
                        // here retry planner not be recreated, so
                        // in cloud mode drop node, be id invalid, so need not retry
                        // such as be ids [11000, 11001] -> after drop node 11001
                        // don't need to retry 11001's request
                        if (matcher.find()) {
                            String notAliveBe = matcher.group(1);
                            isNeedRetry = bes.contains(notAliveBe);
                            if (isNeedRetry) {
                                Backend abnormalBe = Env.getCurrentSystemInfo().getBackend(Long.parseLong(notAliveBe));
                                String deadCloudClusterStatus = abnormalBe.getCloudClusterStatus();
                                String deadCloudClusterClusterName = abnormalBe.getCloudClusterName();
                                LOG.info("need retry cluster {} status {}", deadCloudClusterClusterName,
                                        deadCloudClusterStatus);
                                if (Strings.isNullOrEmpty(deadCloudClusterStatus)
                                        || ClusterStatus.valueOf(deadCloudClusterStatus) != ClusterStatus.NORMAL) {
                                    ((CloudSystemInfoService) Env.getCurrentSystemInfo())
                                            .waitForAutoStart(deadCloudClusterClusterName);
                                }
                            }
                        }
                    }
                } else {
                    isNeedRetry = e instanceof RpcException;
                }
                if (i != retryTime - 1 && isNeedRetry
                        && context.getConnectType().equals(ConnectType.MYSQL) && !context.getMysqlChannel().isSend()) {
                    LOG.warn("retry {} times. stmt: {}", (i + 1), parsedStmt.getOrigStmt().originStmt);
                } else {
                    throw e;
                }
            } finally {
                if (context.isReturnResultFromLocal()) {
                    finalizeQuery();
                }
                LOG.debug("Finalize query {}", DebugUtil.printId(context.queryId()));
            }
        }
    }

    // Execute one statement with queryId
    // The queryId will be set in ConnectContext
    // This queryId will also be sent to master FE for exec master only query.
    // query id in ConnectContext will be changed when retry exec a query or master FE return a different one.
    // Exception:
    // IOException: talk with client failed.
    public void executeByLegacy(TUniqueId queryId) throws Exception {
        context.setStartTime();

        profile.getSummaryProfile().setQueryBeginTime();
        context.setStmtId(STMT_ID_GENERATOR.incrementAndGet());
        context.setQueryId(queryId);

        // set isQuery first otherwise this state will be lost if some error occurs
        if (parsedStmt instanceof QueryStmt) {
            context.getState().setIsQuery(true);
        }

        try {
            // parsedStmt maybe null here, we parse it. Or the predicate will not work.
            parseByLegacy();
            if (context.isTxnModel() && !(parsedStmt instanceof InsertStmt)
                    && !(parsedStmt instanceof TransactionStmt)) {
                throw new TException("This is in a transaction, only insert, commit, rollback is acceptable.");
            }
            // support select hint e.g. select /*+ SET_VAR(query_timeout=1) */ sleep(3);
            analyzeVariablesInStmt();

            if (!context.isTxnModel()) {
                // analyze this query
                analyze(context.getSessionVariable().toThrift());

                if (isForwardToMaster()) {
                    if (context.getCommand() == MysqlCommand.COM_STMT_PREPARE) {
                        throw new UserException("Forward master command is not supported for prepare statement");
                    }
                    if (isProxy) {
                        // This is already a stmt forwarded from other FE.
                        // If goes here, which means we can't find a valid Master FE(some error happens).
                        // To avoid endless forward, throw exception here.
                        throw new UserException("The statement has been forwarded to master FE("
                                + Env.getCurrentEnv().getSelfNode().getHost() + ") and failed to execute"
                                + " because Master FE is not ready. You may need to check FE's status");
                    }
                    forwardToMaster();
                    if (masterOpExecutor != null && masterOpExecutor.getQueryId() != null) {
                        context.setQueryId(masterOpExecutor.getQueryId());
                    }
                    return;
                } else {
                    if (LOG.isDebugEnabled()) {
                        LOG.debug("no need to transfer to Master. stmt: {}", context.getStmtId());
                    }
                }
            } else {
                analyzer = new Analyzer(context.getEnv(), context);
                parsedStmt.analyze(analyzer);
                parsedStmt.checkPriv();
            }

            if (prepareStmt instanceof PrepareStmt && !isExecuteStmt) {
                handlePrepareStmt();
                return;
            }

            // sql/sqlHash block
            checkBlockRules();
            if (parsedStmt instanceof QueryStmt) {
                handleQueryWithRetry(queryId);
            } else if (parsedStmt instanceof SetStmt) {
                handleSetStmt();
            } else if (parsedStmt instanceof UnsetVariableStmt) {
                handleUnsetVariableStmt();
            } else if (parsedStmt instanceof SwitchStmt) {
                handleSwitchStmt();
            } else if (parsedStmt instanceof UseStmt) {
                handleUseStmt();
            }  else if (parsedStmt instanceof UseCloudClusterStmt) {
                // jdbc client use
                handleUseCloudClusterStmt();
            } else if (parsedStmt instanceof TransactionStmt) {
                handleTransactionStmt();
            } else if (parsedStmt instanceof CreateTableAsSelectStmt) {
                handleCtasStmt();
            } else if (parsedStmt instanceof InsertOverwriteTableStmt) {
                handleIotStmt();
            } else if (parsedStmt instanceof InsertStmt) { // Must ahead of DdlStmt because InsertStmt is its subclass
                InsertStmt insertStmt = (InsertStmt) parsedStmt;
                if (insertStmt.needLoadManager()) {
                    // TODO(tsy): will eventually try to handle native insert and external insert together
                    // add a branch for external load
                    handleExternalInsertStmt();
                } else {
                    try {
                        if (!insertStmt.getQueryStmt().isExplain()) {
                            profileType = ProfileType.LOAD;
                        }
                        handleInsertStmt();
                    } catch (Throwable t) {
                        LOG.warn("handle insert stmt fail: {}", t.getMessage());
                        // the transaction of this insert may already begin, we will abort it at outer finally block.
                        throw t;
                    }
                }
            } else if (parsedStmt instanceof LoadStmt) {
                handleLoadStmt();
            } else if (parsedStmt instanceof UpdateStmt) {
                handleUpdateStmt();
            } else if (parsedStmt instanceof DdlStmt) {
                if (parsedStmt instanceof DeleteStmt) {
                    if (((DeleteStmt) parsedStmt).getInsertStmt() != null) {
                        handleDeleteStmt();
                    } else {
                        Env.getCurrentEnv()
                                .getDeleteHandler()
                                .process((DeleteStmt) parsedStmt, context.getState());
                    }
                } else {
                    handleDdlStmt();
                }
            } else if (parsedStmt instanceof ShowStmt) {
                handleShow();
            } else if (parsedStmt instanceof KillStmt) {
                handleKill();
            } else if (parsedStmt instanceof ExportStmt) {
                handleExportStmt();
            } else if (parsedStmt instanceof UnlockTablesStmt) {
                handleUnlockTablesStmt();
            } else if (parsedStmt instanceof LockTablesStmt) {
                handleLockTablesStmt();
            } else if (parsedStmt instanceof WarmUpClusterStmt) {
                handleWarmUpStmt();
            } else if (parsedStmt instanceof UnsupportedStmt) {
                handleUnsupportedStmt();
            } else if (parsedStmt instanceof AnalyzeStmt) {
                handleAnalyzeStmt();
            } else {
                context.getState().setError(ErrorCode.ERR_NOT_SUPPORTED_YET, "Do not support this query.");
            }
        } catch (IOException e) {
            LOG.warn("execute IOException. {}", context.getQueryIdentifier(), e);
            // the exception happens when interact with client
            // this exception shows the connection is gone
            context.getState().setError(ErrorCode.ERR_UNKNOWN_ERROR, e.getMessage());
            throw e;
        } catch (UserException e) {
            // insert into select
            if (Config.isCloudMode() && e.getMessage().contains(FeConstants.CLOUD_RETRY_E230)) {
                throw e;
            }
            // analysis exception only print message, not print the stack
            LOG.warn("execute Exception. {}", context.getQueryIdentifier(), e);
            context.getState().setError(e.getMysqlErrorCode(), e.getMessage());
            context.getState().setErrType(QueryState.ErrType.ANALYSIS_ERR);
        } catch (JdbcClientException e) {
            LOG.warn("execute Exception. {}", context.getQueryIdentifier(), e);
            context.getState().setError(ErrorCode.ERR_UNKNOWN_ERROR,
                    e.getMessage());
        } catch (Exception e) {
            LOG.warn("execute Exception. {}", context.getQueryIdentifier(), e);
            context.getState().setError(ErrorCode.ERR_UNKNOWN_ERROR,
                    e.getClass().getSimpleName() + ", msg: " + Util.getRootCauseMessage(e));
            if (parsedStmt instanceof KillStmt) {
                // ignore kill stmt execute err(not monitor it)
                context.getState().setErrType(QueryState.ErrType.ANALYSIS_ERR);
            }
        } finally {
            if (!context.isTxnModel() && parsedStmt instanceof InsertStmt) {
                InsertStmt insertStmt = (InsertStmt) parsedStmt;
                // The transaction of an insert operation begin at analyze phase.
                // So we should abort the transaction at this finally block if it encounters exception.
                if (!insertStmt.needLoadManager() && insertStmt.isTransactionBegin()
                        && context.getState().getStateType() == MysqlStateType.ERR) {
                    try {
                        String errMsg = Strings.emptyToNull(context.getState().getErrorMessage());
                        Env.getCurrentGlobalTransactionMgr().abortTransaction(
                                insertStmt.getDbObj().getId(), insertStmt.getTransactionId(),
                                (errMsg == null ? "unknown reason" : errMsg));
                    } catch (Exception abortTxnException) {
                        LOG.warn("errors when abort txn. {}", context.getQueryIdentifier(), abortTxnException);
                    }
                }
            }
        }
    }

    private void syncJournalIfNeeded() throws Exception {
        final Env env = context.getEnv();
        if (env.isMaster() || !context.getSessionVariable().enableStrongConsistencyRead) {
            return;
        }
        new MasterOpExecutor(context).syncJournal();
    }

    /**
     * get variables in stmt.
     *
     * @throws DdlException
     */
    private void analyzeVariablesInStmt() throws DdlException {
        analyzeVariablesInStmt(parsedStmt);
    }

    private void analyzeVariablesInStmt(StatementBase statement) throws DdlException {
        SessionVariable sessionVariable = context.getSessionVariable();
        if (statement instanceof SelectStmt) {
            SelectStmt selectStmt = (SelectStmt) statement;
            Map<String, String> optHints = selectStmt.getSelectList().getOptHints();
            if (optHints == null) {
                optHints = new HashMap<>();
            }
            if (optHints != null) {
                sessionVariable.setIsSingleSetVar(true);
                if (selectStmt.isFromInsert()) {
                    optHints.put("enable_page_cache", "false");
                }
                for (String key : optHints.keySet()) {
                    VariableMgr.setVar(sessionVariable, new SetVar(key, new StringLiteral(optHints.get(key))));
                }
            }
        }
    }

    private boolean isQuery() {
        return parsedStmt instanceof QueryStmt
                || (parsedStmt instanceof LogicalPlanAdapter
                && !(((LogicalPlanAdapter) parsedStmt).getLogicalPlan() instanceof Command));
    }

    private void forwardToMaster() throws Exception {
        masterOpExecutor = new MasterOpExecutor(originStmt, context, redirectStatus, isQuery());
        if (LOG.isDebugEnabled()) {
            LOG.debug("need to transfer to Master. stmt: {}", context.getStmtId());
        }
        masterOpExecutor.execute();
        if (parsedStmt instanceof SetStmt) {
            SetStmt setStmt = (SetStmt) parsedStmt;
            setStmt.modifySetVarsForExecute();
            for (SetVar var : setStmt.getSetVars()) {
                VariableMgr.setVarForNonMasterFE(context.getSessionVariable(), var);
            }
        } else if (parsedStmt instanceof UnsetVariableStmt) {
            UnsetVariableStmt unsetStmt = (UnsetVariableStmt) parsedStmt;
            if (unsetStmt.isApplyToAll()) {
                VariableMgr.setAllVarsToDefaultValue(context.getSessionVariable(), SetType.SESSION);
            } else {
                String defaultValue = VariableMgr.getDefaultValue(unsetStmt.getVariable());
                if (defaultValue == null) {
                    ErrorReport.reportDdlException(ErrorCode.ERR_UNKNOWN_SYSTEM_VARIABLE, unsetStmt.getVariable());
                }
                SetVar var = new SetVar(SetType.SESSION, unsetStmt.getVariable(),
                        new StringLiteral(defaultValue), SetVarType.SET_SESSION_VAR);
                VariableMgr.setVar(context.getSessionVariable(), var);
            }
        }
    }

    public void updateProfile(boolean isFinished) {
        if (!context.getSessionVariable().enableProfile()) {
            return;
        }
        // If any error happened in update profile, we should ignore this error
        // and ensure the sql is finished normally. For example, if update profile
        // failed, the insert stmt should be success
        try {
            profile.updateSummary(context.startTime, getSummaryInfo(isFinished), isFinished, this.planner);
            // TODO: Push profile should only be called once at beginning of query
            ProfileManager.getInstance().pushProfile(profile);
        } catch (Throwable t) {
            LOG.warn("failed to update profile, ignore this error", t);
        } finally {
            if (isFinished) {
                ProfileManager.getInstance().markQueryFinished(context.queryId());
            }
        }
    }

    private boolean hasCloudClusterPriv() {
        if (ConnectContext.get() == null || Strings.isNullOrEmpty(ConnectContext.get().getCloudCluster())) {
            return false;
        }
        return Env.getCurrentEnv().getAuth().checkCloudPriv(ConnectContext.get().getCurrentUserIdentity(),
            ConnectContext.get().getCloudCluster(), PrivPredicate.USAGE, ResourceTypeEnum.CLUSTER);
    }

    // Analyze one statement to structure in memory.
    public void analyze(TQueryOptions tQueryOptions) throws UserException, InterruptedException {
        if (LOG.isDebugEnabled()) {
            LOG.debug("begin to analyze stmt: {}, forwarded stmt id: {}", context.getStmtId(),
                    context.getForwardedStmtId());
        }

        parseByLegacy();

        boolean preparedStmtReanalyzed = false;
        if (parsedStmt instanceof ExecuteStmt) {
            execStmt = (ExecuteStmt) parsedStmt;
            preparedStmtCtx = context.getPreparedStmt(execStmt.getName());
            if (preparedStmtCtx == null) {
                throw new UserException("Could not execute, since `" + execStmt.getName() + "` not exist");
            }
            // parsedStmt may already by set when constructing this StmtExecutor();
            ((PrepareStmt) preparedStmtCtx.stmt).asignValues(execStmt.getArgs());
            parsedStmt = ((PrepareStmt) preparedStmtCtx.stmt).getInnerStmt();
            planner = preparedStmtCtx.planner;
            analyzer = preparedStmtCtx.analyzer;
            prepareStmt = preparedStmtCtx.stmt;
            if (LOG.isDebugEnabled()) {
                LOG.debug("already prepared stmt: {}", preparedStmtCtx.stmtString);
            }
            isExecuteStmt = true;
            if (!((PrepareStmt) preparedStmtCtx.stmt).needReAnalyze()) {
                // Return directly to bypass analyze and plan
                return;
            }
            // continue analyze
            preparedStmtReanalyzed = true;
            preparedStmtCtx.stmt.reset();
            // preparedStmtCtx.stmt.analyze(analyzer);
        }

        // yiguolei: insert stmt's grammar analysis will write editlog,
        // so that we check if the stmt should be forward to master here
        // if the stmt should be forward to master, then just return here and the master will do analysis again
        if (isForwardToMaster()) {
            return;
        }

        analyzer = new Analyzer(context.getEnv(), context);

        if (parsedStmt instanceof PrepareStmt || context.getCommand() == MysqlCommand.COM_STMT_PREPARE) {
            if (context.getCommand() == MysqlCommand.COM_STMT_PREPARE) {
                prepareStmt = new PrepareStmt(parsedStmt,
                        String.valueOf(String.valueOf(context.getStmtId())));
            } else {
                prepareStmt = (PrepareStmt) parsedStmt;
            }
            ((PrepareStmt) prepareStmt).setContext(context);
            prepareStmt.analyze(analyzer);
            // Need analyze inner statement
            parsedStmt =  ((PrepareStmt) prepareStmt).getInnerStmt();
            if (((PrepareStmt) prepareStmt).getPreparedType() == PrepareStmt.PreparedType.STATEMENT) {
                // Skip analyze, do it lazy
                return;
            }
        }

        // Convert show statement to select statement here
        if (parsedStmt instanceof ShowStmt) {
            SelectStmt selectStmt = ((ShowStmt) parsedStmt).toSelectStmt(analyzer);
            if (selectStmt != null) {
                // Need to set origin stmt for new "parsedStmt"(which is selectStmt here)
                // Otherwise, the log printing may result in NPE
                selectStmt.setOrigStmt(parsedStmt.getOrigStmt());
                setParsedStmt(selectStmt);
            }
        }

        // convert unified load stmt here
        if (parsedStmt instanceof UnifiedLoadStmt) {
            // glue code for unified load
            final UnifiedLoadStmt unifiedLoadStmt = (UnifiedLoadStmt) parsedStmt;
            unifiedLoadStmt.init();
            final StatementBase proxyStmt = unifiedLoadStmt.getProxyStmt();
            parsedStmt = proxyStmt;
            if (!(proxyStmt instanceof LoadStmt) && !(proxyStmt instanceof CreateRoutineLoadStmt)) {
                Preconditions.checkState(
                        parsedStmt instanceof InsertStmt,
                        "enable_unified_load=true, should be insert stmt");
            }
        }
        if (parsedStmt instanceof QueryStmt
                || (parsedStmt instanceof InsertStmt && !((InsertStmt) parsedStmt).needLoadManager())
                || parsedStmt instanceof CreateTableAsSelectStmt
                || parsedStmt instanceof InsertOverwriteTableStmt) {
            Map<Long, TableIf> tableMap = Maps.newTreeMap();
            QueryStmt queryStmt;
            Set<String> parentViewNameSet = Sets.newHashSet();
            if (parsedStmt instanceof QueryStmt) {
                queryStmt = (QueryStmt) parsedStmt;
                queryStmt.getTables(analyzer, false, tableMap, parentViewNameSet);
            } else if (parsedStmt instanceof InsertOverwriteTableStmt) {
                InsertOverwriteTableStmt parsedStmt = (InsertOverwriteTableStmt) this.parsedStmt;
                parsedStmt.analyze(analyzer);
                queryStmt = parsedStmt.getQueryStmt();
                queryStmt.getTables(analyzer, false, tableMap, parentViewNameSet);
            } else if (parsedStmt instanceof CreateTableAsSelectStmt) {
                CreateTableAsSelectStmt parsedStmt = (CreateTableAsSelectStmt) this.parsedStmt;
                queryStmt = parsedStmt.getQueryStmt();
                queryStmt.getTables(analyzer, false, tableMap, parentViewNameSet);
            } else if (parsedStmt instanceof InsertStmt) {
                InsertStmt insertStmt = (InsertStmt) parsedStmt;
                insertStmt.getTables(analyzer, tableMap, parentViewNameSet);
            }
            // table id in tableList is in ascending order because that table map is a sorted map
            List<TableIf> tables = Lists.newArrayList(tableMap.values());
            int analyzeTimes = 2;
            if (Config.isCloudMode()) {
                // be core and be restarted, need retry more times
                analyzeTimes = Config.max_query_retry_time / 2;
            }
            for (int i = 1; i <= analyzeTimes; i++) {
                MetaLockUtils.readLockTables(tables);
                try {
                    analyzeAndGenerateQueryPlan(tQueryOptions);
                    break;
                } catch (MVSelectFailedException e) {
                    /*
                     * If there is MVSelectFailedException after the first planner,
                     * there will be error mv rewritten in query.
                     * So, the query should be reanalyzed without mv rewritten and planner again.
                     * Attention: Only error rewritten tuple is forbidden to mv rewrite in the second time.
                     */
                    if (i == analyzeTimes) {
                        throw e;
                    } else {
                        resetAnalyzerAndStmt();
                    }
                } catch (UserException e) {
                    // cloud mode retry, when retry need check this user has cloud cluster auth.
                    // if user doesn't have cloud cluster auth, don't retry, just return.
                    if (Config.isCloudMode()
                            && (e.getMessage().contains(SystemInfoService.NOT_USING_VALID_CLUSTER_MSG)
                            || e.getMessage().contains("backend -1"))
                            && hasCloudClusterPriv()) {
                        LOG.debug("cloud mode analyzeAndGenerateQueryPlan retry times {}", i);
                        // sleep random millis [500, 1000] ms
                        int randomMillis = 500 + (int) (Math.random() * (1000 - 500));
                        try {
                            if (i > analyzeTimes / 2) {
                                randomMillis = 1000 + (int) (Math.random() * (1000 - 500));
                            }
                            Thread.sleep(randomMillis);
                        } catch (InterruptedException ie) {
                            LOG.info("stmt executor sleep wait InterruptedException: ", ie);
                        }
                        if (i < analyzeTimes) {
                            continue;
                        }
                    }
                    throw e;
                } catch (Exception e) {
                    LOG.warn("Analyze failed. {}", context.getQueryIdentifier(), e);
                    throw new AnalysisException("Unexpected exception: " + e.getMessage());
                } finally {
                    MetaLockUtils.readUnlockTables(tables);
                }
            }
        } else {
            try {
                parsedStmt.analyze(analyzer);
            } catch (UserException e) {
                throw e;
            } catch (Exception e) {
                LOG.warn("Analyze failed. {}", context.getQueryIdentifier(), e);
                throw new AnalysisException("Unexpected exception: " + e.getMessage());
            }
        }
        if (preparedStmtReanalyzed
                && ((PrepareStmt) preparedStmtCtx.stmt).getPreparedType() == PrepareStmt.PreparedType.FULL_PREPARED) {
            ((PrepareStmt) prepareStmt).asignValues(execStmt.getArgs());
            if (LOG.isDebugEnabled()) {
                LOG.debug("update planner and analyzer after prepared statement reanalyzed");
            }
            preparedStmtCtx.planner = planner;
            preparedStmtCtx.analyzer = analyzer;
            Preconditions.checkNotNull(preparedStmtCtx.stmt);
            preparedStmtCtx.analyzer.setPrepareStmt(((PrepareStmt) preparedStmtCtx.stmt));
        }
    }

    private void parseByLegacy() throws AnalysisException, DdlException {
        // parsedStmt may already by set when constructing this StmtExecutor();
        if (parsedStmt == null) {
            // Parse statement with parser generated by CUP&FLEX
            SqlScanner input = new SqlScanner(new StringReader(originStmt.originStmt),
                    context.getSessionVariable().getSqlMode());
            SqlParser parser = new SqlParser(input);
            try {
                StatementBase parsedStmt = setParsedStmt(SqlParserUtils.getStmt(parser, originStmt.idx));
                parsedStmt.setOrigStmt(originStmt);
                parsedStmt.setUserInfo(context.getCurrentUserIdentity());
            } catch (Error e) {
                LOG.info("error happened when parsing stmt {}, id: {}", originStmt, context.getStmtId(), e);
                throw new AnalysisException("sql parsing error, please check your sql");
            } catch (AnalysisException e) {
                String syntaxError = parser.getErrorMsg(originStmt.originStmt);
                LOG.info("analysis exception happened when parsing stmt {}, id: {}, error: {}",
                        originStmt, context.getStmtId(), syntaxError, e);
                if (syntaxError == null) {
                    throw e;
                } else {
                    throw new AnalysisException(syntaxError, e);
                }
            } catch (Exception e) {
                // TODO(lingbin): we catch 'Exception' to prevent unexpected error,
                // should be removed this try-catch clause future.
                LOG.info("unexpected exception happened when parsing stmt {}, id: {}, error: {}",
                        originStmt, context.getStmtId(), parser.getErrorMsg(originStmt.originStmt), e);
                throw new AnalysisException("Unexpected exception: " + e.getMessage());
            }

            analyzeVariablesInStmt();
        }
        if (context.getSessionVariable().isEnableInsertGroupCommit() && parsedStmt instanceof NativeInsertStmt) {
            NativeInsertStmt nativeInsertStmt = (NativeInsertStmt) parsedStmt;
            nativeInsertStmt.analyzeGroupCommit(new Analyzer(context.getEnv(), context));
        }
        redirectStatus = parsedStmt.getRedirectStatus();
    }

    private void analyzeAndGenerateQueryPlan(TQueryOptions tQueryOptions) throws UserException {
        if (parsedStmt instanceof QueryStmt || parsedStmt instanceof InsertStmt) {
            QueryStmt queryStmt = null;
            if (parsedStmt instanceof QueryStmt) {
                queryStmt = (QueryStmt) parsedStmt;
            }
            if (parsedStmt instanceof InsertStmt) {
                queryStmt = (QueryStmt) ((InsertStmt) parsedStmt).getQueryStmt();
            }
            if (queryStmt.getOrderByElements() != null && queryStmt.getOrderByElements().isEmpty()) {
                queryStmt.removeOrderByElements();
            }
        }
        if (prepareStmt != null) {
            analyzer.setPrepareStmt(((PrepareStmt) prepareStmt));
            if (execStmt != null &&  ((PrepareStmt) prepareStmt).getPreparedType() != PreparedType.FULL_PREPARED) {
                ((PrepareStmt) prepareStmt).asignValues(execStmt.getArgs());
            }
        }
        parsedStmt.analyze(analyzer);
        if (parsedStmt instanceof QueryStmt || parsedStmt instanceof InsertStmt) {
            if (parsedStmt instanceof NativeInsertStmt && ((NativeInsertStmt) parsedStmt).isGroupCommit()) {
                if (LOG.isDebugEnabled()) {
                    LOG.debug("skip generate query plan for group commit insert");
                }
                return;
            }
            ExprRewriter rewriter = analyzer.getExprRewriter();
            rewriter.reset();
            if (context.getSessionVariable().isEnableFoldConstantByBe()
                    && !context.getSessionVariable().isDebugSkipFoldConstant()) {
                // fold constant expr
                parsedStmt.foldConstant(rewriter, tQueryOptions);
            }
            if (context.getSessionVariable().isEnableRewriteElementAtToSlot()) {
                parsedStmt.rewriteElementAtToSlot(rewriter, tQueryOptions);
            }
            // Apply expr and subquery rewrites.
            ExplainOptions explainOptions = parsedStmt.getExplainOptions();
            boolean reAnalyze = false;

            parsedStmt.rewriteExprs(rewriter);
            reAnalyze = rewriter.changed();
            if (analyzer.containSubquery()) {
                parsedStmt = setParsedStmt(StmtRewriter.rewrite(analyzer, parsedStmt));
                reAnalyze = true;
            }
            if (parsedStmt instanceof SelectStmt) {
                if (StmtRewriter.rewriteByPolicy(parsedStmt, analyzer)
                        || StmtRewriter.rewriteForRandomDistribution(parsedStmt, analyzer)) {
                    reAnalyze = true;
                }
            }
            if (parsedStmt instanceof SetOperationStmt) {
                List<SetOperationStmt.SetOperand> operands = ((SetOperationStmt) parsedStmt).getOperands();
                for (SetOperationStmt.SetOperand operand : operands) {
                    if (StmtRewriter.rewriteByPolicy(operand.getQueryStmt(), analyzer)
                            || StmtRewriter.rewriteForRandomDistribution(operand.getQueryStmt(), analyzer)) {
                        reAnalyze = true;
                    }
                }
            }
            if (parsedStmt instanceof InsertStmt) {
                QueryStmt queryStmt = ((InsertStmt) parsedStmt).getQueryStmt();
                if (queryStmt != null && (StmtRewriter.rewriteByPolicy(queryStmt, analyzer)
                        || StmtRewriter.rewriteForRandomDistribution(queryStmt, analyzer))) {
                    reAnalyze = true;
                }
            }
            if (reAnalyze) {
                // The rewrites should have no user-visible effect. Remember the original result
                // types and column labels to restore them after the rewritten stmt has been
                // reset() and re-analyzed.
                List<Type> origResultTypes = Lists.newArrayList();
                for (Expr e : parsedStmt.getResultExprs()) {
                    origResultTypes.add(e.getType());
                }
                List<String> origColLabels =
                        Lists.newArrayList(parsedStmt.getColLabels());
                // Re-analyze the stmt with a new analyzer.
                analyzer = new Analyzer(context.getEnv(), context);
                // query re-analyze
                parsedStmt.reset();
                if (prepareStmt != null) {
                    analyzer.setPrepareStmt(((PrepareStmt) prepareStmt));
                    if (execStmt != null
                            && ((PrepareStmt) prepareStmt).getPreparedType() != PreparedType.FULL_PREPARED) {
                        ((PrepareStmt) prepareStmt).asignValues(execStmt.getArgs());
                    }
                }
                analyzer.setReAnalyze(true);
                parsedStmt.analyze(analyzer);

                // Restore the original result types and column labels.
                parsedStmt.castResultExprs(origResultTypes);
                parsedStmt.setColLabels(origColLabels);
                if (LOG.isTraceEnabled()) {
                    LOG.trace("rewrittenStmt: " + parsedStmt.toSql());
                }
                if (explainOptions != null) {
                    parsedStmt.setIsExplain(explainOptions);
                }
            }
        }
        profile.getSummaryProfile().setQueryAnalysisFinishTime();
        planner = new OriginalPlanner(analyzer);
        if (parsedStmt instanceof QueryStmt || parsedStmt instanceof InsertStmt) {
            planner.plan(parsedStmt, tQueryOptions);
        }
        profile.getSummaryProfile().setQueryPlanFinishTime();
    }

    private void resetAnalyzerAndStmt() {
        analyzer = new Analyzer(context.getEnv(), context);

        parsedStmt.reset();

        // DORIS-7361
        // Need to reset selectList before second-round analyze,
        // because exprs in selectList could be rewritten by mvExprRewriter
        // in first-round analyze, which could cause analyze failure.
        if (parsedStmt instanceof QueryStmt) {
            ((QueryStmt) parsedStmt).resetSelectList();
        }

        if (parsedStmt instanceof InsertStmt) {
            ((InsertStmt) parsedStmt).getQueryStmt().resetSelectList();
        }

        if (parsedStmt instanceof CreateTableAsSelectStmt) {
            ((CreateTableAsSelectStmt) parsedStmt).getQueryStmt().resetSelectList();
        }
    }

    // Because this is called by other thread
    public void cancel() {
        if (masterOpExecutor != null) {
            try {
                masterOpExecutor.cancel();
            } catch (Exception e) {
                throw new RuntimeException(e);
            }
            return;
        }
        Coordinator coordRef = coord;
        if (coordRef != null) {
            coordRef.cancel();
        }
        if (mysqlLoadId != null) {
            Env.getCurrentEnv().getLoadManager().getMysqlLoadManager().cancelMySqlLoad(mysqlLoadId);
        }
        if (parsedStmt instanceof AnalyzeTblStmt || parsedStmt instanceof AnalyzeDBStmt) {
            Env.getCurrentEnv().getAnalysisManager().cancelSyncTask(context);
        }
    }

    // Because this is called by other thread
    public void cancel(Status cancelReason) {
        Coordinator coordRef = coord;
        if (coordRef != null) {
            coordRef.cancel(cancelReason);
        }
        if (mysqlLoadId != null) {
            Env.getCurrentEnv().getLoadManager().getMysqlLoadManager().cancelMySqlLoad(mysqlLoadId);
        }
        if (parsedStmt instanceof AnalyzeTblStmt || parsedStmt instanceof AnalyzeDBStmt) {
            Env.getCurrentEnv().getAnalysisManager().cancelSyncTask(context);
        }
    }

    // Handle kill statement.
    private void handleKill() throws UserException {
        KillStmt killStmt = (KillStmt) parsedStmt;
        ConnectContext killCtx = null;
        int id = killStmt.getConnectionId();
        String queryId = killStmt.getQueryId();
        if (id == -1) {
            // when killCtx == null, this means the query not in FE,
            // then we just send kill signal to BE
            killCtx = context.getConnectScheduler().getContextWithQueryId(queryId);
        } else {
            killCtx = context.getConnectScheduler().getContext(id);
            if (killCtx == null) {
                ErrorReport.reportDdlException(ErrorCode.ERR_NO_SUCH_THREAD, id);
            }
        }

        if (killCtx == null) {
            TUniqueId tQueryId = null;
            try {
                tQueryId = DebugUtil.parseTUniqueIdFromString(queryId);
            } catch (NumberFormatException e) {
                throw new UserException(e.getMessage());
            }
            LOG.info("kill query {}", queryId);
            Collection<Backend> nodesToPublish = Env.getCurrentSystemInfo().getIdToBackend().values();
            for (Backend be : nodesToPublish) {
                if (be.isAlive()) {
                    try {
                        Status cancelReason = new Status(TStatusCode.CANCELLED, "user kill query");
                        BackendServiceProxy.getInstance()
                                .cancelPipelineXPlanFragmentAsync(be.getBrpcAddress(), tQueryId,
                                        cancelReason);
                    } catch (Throwable t) {
                        LOG.info("send kill query {} rpc to be {} failed", queryId, be);
                    }
                }
            }
        } else if (context == killCtx) {
            // Suicide
            context.setKilled();
        } else {
            // Check auth
            // Only user itself and user with admin priv can kill connection
            if (!killCtx.getQualifiedUser().equals(ConnectContext.get().getQualifiedUser())
                    && !Env.getCurrentEnv().getAccessManager().checkGlobalPriv(ConnectContext.get(),
                    PrivPredicate.ADMIN)) {
                ErrorReport.reportDdlException(ErrorCode.ERR_KILL_DENIED_ERROR, id);
            }

            killCtx.kill(killStmt.isConnectionKill());
        }
        context.getState().setOk();
    }

    // Process set statement.
    private void handleSetStmt() {
        try {
            SetStmt setStmt = (SetStmt) parsedStmt;
            SetExecutor executor = new SetExecutor(context, setStmt);
            executor.execute();
        } catch (DdlException e) {
            LOG.warn("", e);
            // Return error message to client.
            context.getState().setError(ErrorCode.ERR_LOCAL_VARIABLE, e.getMessage());
            return;
        }
        context.getState().setOk();
    }

    // Process unset variable statement.
    private void handleUnsetVariableStmt() {
        try {
            UnsetVariableStmt unsetStmt = (UnsetVariableStmt) parsedStmt;
            if (unsetStmt.isApplyToAll()) {
                VariableMgr.setAllVarsToDefaultValue(context.getSessionVariable(), unsetStmt.getSetType());
            } else {
                String defaultValue = VariableMgr.getDefaultValue(unsetStmt.getVariable());
                if (defaultValue == null) {
                    ErrorReport.reportDdlException(ErrorCode.ERR_UNKNOWN_SYSTEM_VARIABLE, unsetStmt.getVariable());
                }
                SetVar var = new SetVar(unsetStmt.getSetType(), unsetStmt.getVariable(),
                        new StringLiteral(defaultValue), SetVarType.SET_SESSION_VAR);
                VariableMgr.setVar(context.getSessionVariable(), var);
            }
        } catch (DdlException e) {
            LOG.warn("", e);
            // Return error message to client.
            context.getState().setError(ErrorCode.ERR_LOCAL_VARIABLE, e.getMessage());
            return;
        }
        context.getState().setOk();
    }

    // send values from cache.
    // return true if the meta fields has been sent, otherwise, return false.
    // the meta fields must be sent right before the first batch of data(or eos flag).
    // so if it has data(or eos is true), this method must return true.
    private boolean sendCachedValues(MysqlChannel channel, List<InternalService.PCacheValue> cacheValues,
            Queriable selectStmt, boolean isSendFields, boolean isEos)
            throws Exception {
        RowBatch batch = null;
        boolean isSend = isSendFields;
        for (InternalService.PCacheValue value : cacheValues) {
            TResultBatch resultBatch = new TResultBatch();
            // need to set empty list first, to support empty result set.
            resultBatch.setRows(Lists.newArrayList());
            for (ByteString one : value.getRowsList()) {
                resultBatch.addToRows(ByteBuffer.wrap(one.toByteArray()));
            }
            resultBatch.setPacketSeq(1);
            resultBatch.setIsCompressed(false);
            batch = new RowBatch();
            batch.setBatch(resultBatch);
            batch.setEos(true);
            if (!isSend) {
                // send meta fields before sending first data batch.
                sendFields(selectStmt.getColLabels(), exprToType(selectStmt.getResultExprs()));
                isSend = true;
            }
            for (ByteBuffer row : batch.getBatch().getRows()) {
                channel.sendOnePacket(row);
            }
            context.updateReturnRows(batch.getBatch().getRows().size());
        }

        if (isEos) {
            if (batch != null) {
                statisticsForAuditLog = batch.getQueryStatistics() == null
                        ? null : batch.getQueryStatistics().toBuilder();
            }
            if (!isSend) {
                sendFields(selectStmt.getColLabels(), exprToType(selectStmt.getResultExprs()));
                isSend = true;
            }
            context.getState().setEof();
        }
        return isSend;
    }

    /**
     * Handle the SelectStmt via Cache.
     */
    private void handleCacheStmt(CacheAnalyzer cacheAnalyzer, MysqlChannel channel) throws Exception {
        InternalService.PFetchCacheResult cacheResult = null;
        boolean wantToParseSqlForSqlCache = planner instanceof NereidsPlanner
                && CacheAnalyzer.canUseSqlCache(context.getSessionVariable());
        try {
            cacheResult = cacheAnalyzer.getCacheData();
            if (cacheResult == null) {
                if (ConnectContext.get() != null
                        && !ConnectContext.get().getSessionVariable().testQueryCacheHit.equals("none")) {
                    throw new UserException("The variable test_query_cache_hit is set to "
                            + ConnectContext.get().getSessionVariable().testQueryCacheHit
                            + ", but the query cache is not hit.");
                }
            }
        } finally {
            if (wantToParseSqlForSqlCache) {
                String originStmt = parsedStmt.getOrigStmt().originStmt;
                NereidsSqlCacheManager sqlCacheManager = context.getEnv().getSqlCacheManager();
                if (cacheResult != null) {
                    sqlCacheManager.tryAddCache(context, originStmt, cacheAnalyzer, false);
                }
            }
        }

        CacheMode mode = cacheAnalyzer.getCacheMode();
        Queriable queryStmt = (Queriable) parsedStmt;
        boolean isSendFields = false;
        if (cacheResult != null) {
            isCached = true;
            if (cacheAnalyzer.getHitRange() == Cache.HitRange.Full) {
                sendCachedValues(channel, cacheResult.getValuesList(), queryStmt, isSendFields, true);
                return;
            }
            // rewrite sql
            if (mode == CacheMode.Partition) {
                if (cacheAnalyzer.getHitRange() == Cache.HitRange.Left) {
                    isSendFields = sendCachedValues(channel, cacheResult.getValuesList(),
                            queryStmt, isSendFields, false);
                }
                StatementBase newSelectStmt = cacheAnalyzer.getRewriteStmt();
                newSelectStmt.reset();
                analyzer = new Analyzer(context.getEnv(), context);
                newSelectStmt.analyze(analyzer);
                if (parsedStmt instanceof LogicalPlanAdapter) {
                    planner = new NereidsPlanner(statementContext);
                } else {
                    planner = new OriginalPlanner(analyzer);
                }
                planner.plan(newSelectStmt, context.getSessionVariable().toThrift());
            }
        }
        executeAndSendResult(false, isSendFields, queryStmt, channel, cacheAnalyzer, cacheResult);
    }

    // Process a select statement.
    private void handleQueryStmt() throws Exception {
        if (LOG.isDebugEnabled()) {
            LOG.debug("Handling query {} with query id {}",
                          originStmt.originStmt, DebugUtil.printId(context.queryId));
        }

        if (context.getConnectType() == ConnectType.MYSQL) {
            // Every time set no send flag and clean all data in buffer
            context.getMysqlChannel().reset();
        }

        Queriable queryStmt = (Queriable) parsedStmt;

        if (queryStmt.isExplain()) {
            String explainString = planner.getExplainString(queryStmt.getExplainOptions());
            handleExplainStmt(explainString, false);
            LOG.info("Query {} finished", DebugUtil.printId(context.queryId));
            return;
        }

        // handle selects that fe can do without be, so we can make sql tools happy, especially the setup step.
        // TODO FE not support doris field type conversion to arrow field type.
        if (!context.getConnectType().equals(ConnectType.ARROW_FLIGHT_SQL)
                    && context.getCommand() != MysqlCommand.COM_STMT_EXECUTE) {
            Optional<ResultSet> resultSet = planner.handleQueryInFe(parsedStmt);
            if (resultSet.isPresent()) {
                sendResultSet(resultSet.get());
                isHandleQueryInFe = true;
                LOG.info("Query {} finished", DebugUtil.printId(context.queryId));
                return;
            }
        }

        MysqlChannel channel = null;
        if (context.getConnectType().equals(ConnectType.MYSQL)) {
            channel = context.getMysqlChannel();
        }
        boolean isOutfileQuery = queryStmt.hasOutFileClause();
        if (parsedStmt instanceof LogicalPlanAdapter) {
            LogicalPlanAdapter logicalPlanAdapter = (LogicalPlanAdapter) parsedStmt;
            LogicalPlan logicalPlan = logicalPlanAdapter.getLogicalPlan();
            if (logicalPlan instanceof org.apache.doris.nereids.trees.plans.algebra.SqlCache) {
                NereidsPlanner nereidsPlanner = (NereidsPlanner) planner;
                PhysicalSqlCache physicalSqlCache = (PhysicalSqlCache) nereidsPlanner.getPhysicalPlan();
                sendCachedValues(channel, physicalSqlCache.getCacheValues(), logicalPlanAdapter, false, true);
                return;
            }
        }

        // Sql and PartitionCache
        CacheAnalyzer cacheAnalyzer = new CacheAnalyzer(context, parsedStmt, planner);
        // TODO support arrow flight sql
        // NOTE: If you want to add another condition about SessionVariable, please consider whether
        // add to CacheAnalyzer.commonCacheCondition
        if (channel != null && !isOutfileQuery && CacheAnalyzer.canUseCache(context.getSessionVariable())) {
            if (queryStmt instanceof QueryStmt || queryStmt instanceof LogicalPlanAdapter) {
                handleCacheStmt(cacheAnalyzer, channel);
                LOG.info("Query {} finished", DebugUtil.printId(context.queryId));
                return;
            }
        }

        // handle select .. from xx  limit 0
        // TODO support arrow flight sql
        if (channel != null && parsedStmt instanceof SelectStmt) {
            SelectStmt parsedSelectStmt = (SelectStmt) parsedStmt;
            if (parsedSelectStmt.getLimit() == 0) {
                if (LOG.isDebugEnabled()) {
                    LOG.debug("ignore handle limit 0 ,sql:{}", parsedSelectStmt.toSql());
                }

                sendFields(queryStmt.getColLabels(), exprToType(queryStmt.getResultExprs()));
                context.getState().setEof();
                LOG.info("Query {} finished", DebugUtil.printId(context.queryId));
                return;
            }
        }

        executeAndSendResult(isOutfileQuery, false, queryStmt, channel, null, null);
        LOG.info("Query {} finished", DebugUtil.printId(context.queryId));
    }

    public void executeAndSendResult(boolean isOutfileQuery, boolean isSendFields,
            Queriable queryStmt, MysqlChannel channel,
            CacheAnalyzer cacheAnalyzer, InternalService.PFetchCacheResult cacheResult) throws Exception {
        // 1. If this is a query with OUTFILE clause, eg: select * from tbl1 into outfile xxx,
        //    We will not send real query result to client. Instead, we only send OK to client with
        //    number of rows selected. For example:
        //          mysql> select * from tbl1 into outfile xxx;
        //          Query OK, 10 rows affected (0.01 sec)
        //
        // 2. If this is a query, send the result expr fields first, and send result data back to client.
        RowBatch batch;
        CoordInterface coordBase = null;
        if (statementContext.isShortCircuitQuery()) {
            ShortCircuitQueryContext shortCircuitQueryContext =
                        statementContext.getShortCircuitQueryContext() != null
                                ? statementContext.getShortCircuitQueryContext()
                                : new ShortCircuitQueryContext(planner, (Queriable) parsedStmt);
            coordBase = new PointQueryExecutor(shortCircuitQueryContext,
                        context.getSessionVariable().getMaxMsgSizeOfResultReceiver());
        } else if (queryStmt instanceof SelectStmt && ((SelectStmt) parsedStmt).isPointQueryShortCircuit()) {
            // this branch is for legacy planner, to be removed
            coordBase = new PointQueryExec(planner, analyzer,
                    context.getSessionVariable().getMaxMsgSizeOfResultReceiver());
        } else {
            coord =  EnvFactory.getInstance().createCoordinator(context, analyzer,
                planner, context.getStatsErrorEstimator());
            profile.addExecutionProfile(coord.getExecutionProfile());
            QeProcessorImpl.INSTANCE.registerQuery(context.queryId(),
                    new QeProcessorImpl.QueryInfo(context, originStmt.originStmt, coord));
            coordBase = coord;
        }

        try {
            coordBase.exec();
            profile.getSummaryProfile().setQueryScheduleFinishTime();
            updateProfile(false);

            if (context.getConnectType().equals(ConnectType.ARROW_FLIGHT_SQL)) {
                Preconditions.checkState(!context.isReturnResultFromLocal());
                profile.getSummaryProfile().setTempStartTime();
                return;
            }

            if (context.isRunProcedure()) {
                // plsql will get the returned results without sending them to mysql client.
                // see org/apache/doris/plsql/executor/DorisRowResult.java
                return;
            }

            boolean isDryRun = ConnectContext.get() != null && ConnectContext.get().getSessionVariable().dryRunQuery;
            while (true) {
                // register the fetch result time.
                profile.getSummaryProfile().setTempStartTime();
                batch = coordBase.getNext();
                profile.getSummaryProfile().freshFetchResultConsumeTime();

                // for outfile query, there will be only one empty batch send back with eos flag
                // call `copyRowBatch()` first, because batch.getBatch() may be null, if result set is empty
                if (cacheAnalyzer != null && !isOutfileQuery && !isDryRun) {
                    cacheAnalyzer.copyRowBatch(batch);
                }
                if (batch.getBatch() != null) {
                    // register send field result time.
                    profile.getSummaryProfile().setTempStartTime();
                    // For some language driver, getting error packet after fields packet
                    // will be recognized as a success result
                    // so We need to send fields after first batch arrived
                    if (!isSendFields) {
                        if (!isOutfileQuery) {
                            sendFields(queryStmt.getColLabels(), exprToType(queryStmt.getResultExprs()));
                        } else {
                            if (!Strings.isNullOrEmpty(queryStmt.getOutFileClause().getSuccessFileName())) {
                                outfileWriteSuccess(queryStmt.getOutFileClause());
                            }
                            sendFields(OutFileClause.RESULT_COL_NAMES, OutFileClause.RESULT_COL_TYPES);
                        }
                        isSendFields = true;
                    }
                    for (ByteBuffer row : batch.getBatch().getRows()) {
                        channel.sendOnePacket(row);
                    }
                    profile.getSummaryProfile().freshWriteResultConsumeTime();
                    context.updateReturnRows(batch.getBatch().getRows().size());
                    context.setResultAttachedInfo(batch.getBatch().getAttachedInfos());
                }
                if (batch.isEos()) {
                    break;
                }
            }
            if (cacheAnalyzer != null && !isDryRun) {
                if (cacheResult != null && cacheAnalyzer.getHitRange() == Cache.HitRange.Right) {
                    isSendFields =
                            sendCachedValues(channel, cacheResult.getValuesList(), queryStmt, isSendFields,
                                    false);
                }

                cacheAnalyzer.updateCache();

                Cache cache = cacheAnalyzer.getCache();
                if (cache instanceof SqlCache && !cache.isDisableCache() && planner instanceof NereidsPlanner) {
                    String originStmt = parsedStmt.getOrigStmt().originStmt;
                    LogicalPlanAdapter logicalPlanAdapter = (LogicalPlanAdapter) queryStmt;
                    boolean currentMissParseSqlFromSqlCache = !(logicalPlanAdapter.getLogicalPlan()
                            instanceof org.apache.doris.nereids.trees.plans.algebra.SqlCache);
                    context.getEnv().getSqlCacheManager().tryAddCache(
                            context, originStmt, cacheAnalyzer, currentMissParseSqlFromSqlCache);
                }
            }
            if (!isSendFields) {
                if (!isOutfileQuery) {
                    if (ConnectContext.get() != null && isDryRun) {
                        // Return a one row one column result set, with the real result number
                        List<String> data = Lists.newArrayList(batch.getQueryStatistics() == null ? "0"
                                : batch.getQueryStatistics().getReturnedRows() + "");
                        ResultSet resultSet = new CommonResultSet(DRY_RUN_QUERY_METADATA,
                                Collections.singletonList(data));
                        sendResultSet(resultSet);
                        return;
                    } else {
                        sendFields(queryStmt.getColLabels(), exprToType(queryStmt.getResultExprs()));
                    }
                } else {
                    sendFields(OutFileClause.RESULT_COL_NAMES, OutFileClause.RESULT_COL_TYPES);
                }
            }

            statisticsForAuditLog = batch.getQueryStatistics() == null ? null : batch.getQueryStatistics().toBuilder();
            context.getState().setEof();
            profile.getSummaryProfile().setQueryFetchResultFinishTime();
        } catch (Exception e) {
            // notify all be cancel running fragment
            // in some case may block all fragment handle threads
            // details see issue https://github.com/apache/doris/issues/16203
            Status internalErrorSt = new Status(TStatusCode.INTERNAL_ERROR,
                    "cancel fragment query_id:{} cause {}",
                    DebugUtil.printId(context.queryId()), e.getMessage());
            LOG.warn(internalErrorSt.getErrorMsg());
            coordBase.cancel(internalErrorSt);
            throw e;
        } finally {
            coordBase.close();
        }
    }

    private void outfileWriteSuccess(OutFileClause outFileClause) throws Exception {
        // 1. set TResultFileSinkOptions
        TResultFileSinkOptions sinkOptions = outFileClause.toSinkOptions();

        // 2. set brokerNetAddress
        List<PlanFragment> fragments = coord.getFragments();
        Map<PlanFragmentId, FragmentExecParams> fragmentExecParamsMap = coord.getFragmentExecParamsMap();
        PlanFragmentId topId = fragments.get(0).getFragmentId();
        FragmentExecParams topParams = fragmentExecParamsMap.get(topId);
        DataSink topDataSink = topParams.fragment.getSink();
        TNetworkAddress execBeAddr = topParams.instanceExecParams.get(0).host;
        if (topDataSink instanceof ResultFileSink
                && ((ResultFileSink) topDataSink).getStorageType() == StorageBackend.StorageType.BROKER) {
            // set the broker address for OUTFILE sink
            ResultFileSink topResultFileSink = (ResultFileSink) topDataSink;
            FsBroker broker = Env.getCurrentEnv().getBrokerMgr()
                    .getBroker(topResultFileSink.getBrokerName(), execBeAddr.getHostname());
            sinkOptions.setBrokerAddresses(Lists.newArrayList(new TNetworkAddress(broker.host, broker.port)));
        }

        // 3. set TResultFileSink properties
        TResultFileSink sink = new TResultFileSink();
        sink.setFileOptions(sinkOptions);
        StorageType storageType = outFileClause.getBrokerDesc() == null
                ? StorageBackend.StorageType.LOCAL : outFileClause.getBrokerDesc().getStorageType();
        sink.setStorageBackendType(storageType.toThrift());

        // 4. get BE
        TNetworkAddress address = null;
        for (Backend be : Env.getCurrentSystemInfo().getIdToBackend().values()) {
            if (be.isAlive()) {
                address = new TNetworkAddress(be.getHost(), be.getBrpcPort());
                break;
            }
        }
        if (address == null) {
            throw new AnalysisException("No Alive backends");
        }

        // 5. send rpc to BE
        POutfileWriteSuccessRequest request = POutfileWriteSuccessRequest.newBuilder()
                .setResultFileSink(ByteString.copyFrom(new TSerializer().serialize(sink))).build();
        Future<POutfileWriteSuccessResult> future = BackendServiceProxy.getInstance()
                .outfileWriteSuccessAsync(address, request);
        InternalService.POutfileWriteSuccessResult result = future.get();
        TStatusCode code = TStatusCode.findByValue(result.getStatus().getStatusCode());
        String errMsg;
        if (code != TStatusCode.OK) {
            if (!result.getStatus().getErrorMsgsList().isEmpty()) {
                errMsg = result.getStatus().getErrorMsgsList().get(0);
            } else {
                errMsg = "Outfile write success file failed. backend address: "
                        + NetUtils
                        .getHostPortInAccessibleFormat(address.getHostname(), address.getPort());
            }
            throw new AnalysisException(errMsg);
        }
    }

    private void handleTransactionStmt() throws Exception {
        if (context.getConnectType() == ConnectType.MYSQL) {
            // Every time set no send flag and clean all data in buffer
            context.getMysqlChannel().reset();
        }
        context.getState().setOk(0, 0, "");
        // create plan
        if (context.getTxnEntry() != null && context.getTxnEntry().getRowsInTransaction() == 0
                && !context.getTxnEntry().isTransactionBegan()
                && (parsedStmt instanceof TransactionCommitStmt || parsedStmt instanceof TransactionRollbackStmt)) {
            context.setTxnEntry(null);
        } else if (parsedStmt instanceof TransactionBeginStmt) {
            if (context.isTxnModel()) {
                LOG.info("A transaction has already begin");
                return;
            }
            if (context.getTxnEntry() == null) {
                context.setTxnEntry(new TransactionEntry());
            }
            context.getTxnEntry()
                    .setTxnConf(new TTxnParams().setNeedTxn(true).setThriftRpcTimeoutMs(5000).setTxnId(-1).setDb("")
                            .setTbl("").setMaxFilterRatio(context.getSessionVariable().getEnableInsertStrict() ? 0
                                    : context.getSessionVariable().getInsertMaxFilterRatio()));
            StringBuilder sb = new StringBuilder();
            sb.append("{'label':'").append(context.getTxnEntry().getLabel()).append("', 'status':'")
                    .append(TransactionStatus.PREPARE.name());
            sb.append("', 'txnId':'").append("'").append("}");
            context.getState().setOk(0, 0, sb.toString());
        } else if (parsedStmt instanceof TransactionCommitStmt) {
            if (!context.isTxnModel()) {
                LOG.info("No transaction to commit");
                return;
            }
            try {
                TransactionEntry txnEntry = context.getTxnEntry();
                TransactionStatus txnStatus = txnEntry.commitTransaction();
                StringBuilder sb = new StringBuilder();
                sb.append("{'label':'").append(txnEntry.getLabel()).append("', 'status':'")
                        .append(txnStatus.name()).append("', 'txnId':'")
                        .append(txnEntry.getTransactionId()).append("'").append("}");
                context.getState().setOk(0, 0, sb.toString());
            } catch (Exception e) {
                LOG.warn("Txn commit failed", e);
                throw new AnalysisException(e.getMessage());
            } finally {
                context.setTxnEntry(null);
            }
        } else if (parsedStmt instanceof TransactionRollbackStmt) {
            if (!context.isTxnModel()) {
                LOG.info("No transaction to rollback");
                return;
            }
            try {
                TransactionEntry txnEntry = context.getTxnEntry();
                long txnId = txnEntry.abortTransaction();
                StringBuilder sb = new StringBuilder();
                sb.append("{'label':'").append(txnEntry.getLabel()).append("', 'status':'")
                        .append(TransactionStatus.ABORTED.name()).append("', 'txnId':'")
                        .append(txnId).append("'").append("}");
                context.getState().setOk(0, 0, sb.toString());
            } catch (Exception e) {
                throw new AnalysisException(e.getMessage());
            } finally {
                context.setTxnEntry(null);
            }
        } else {
            throw new TException("parsedStmt type is not TransactionStmt");
        }
    }

    private int executeForTxn(InsertStmt insertStmt)
            throws UserException, TException, InterruptedException, ExecutionException, TimeoutException {
        if (context.isInsertValuesTxnIniting()) { // first time, begin txn
            beginTxn(insertStmt.getDbName(),
                    insertStmt.getTbl());
        }
        if (!context.getTxnEntry().getTxnConf().getDb().equals(insertStmt.getDbName())
                || !context.getTxnEntry().getTxnConf().getTbl().equals(insertStmt.getTbl())) {
            throw new TException("Only one table can be inserted in one transaction.");
        }

        QueryStmt queryStmt = insertStmt.getQueryStmt();
        if (!(queryStmt instanceof SelectStmt)) {
            throw new TException("queryStmt is not SelectStmt, insert command error");
        }
        TransactionEntry txnEntry = context.getTxnEntry();
        SelectStmt selectStmt = (SelectStmt) queryStmt;
        int effectRows = 0;
        if (selectStmt.getValueList() != null) {
            Table tbl = txnEntry.getTable();
            int schemaSize = tbl.getBaseSchema(false).size();
            if (parsedStmt instanceof NativeInsertStmt
                    && ((NativeInsertStmt) parsedStmt).getTargetColumnNames() != null) {
                NativeInsertStmt nativeInsertStmt = (NativeInsertStmt) parsedStmt;
                if (nativeInsertStmt.containTargetColumnName(Column.SEQUENCE_COL)) {
                    schemaSize++;
                }
                if (nativeInsertStmt.containTargetColumnName(Column.DELETE_SIGN)) {
                    schemaSize++;
                }
            }
            for (List<Expr> row : selectStmt.getValueList().getRows()) {
                // the value columns are columns which are visible to user, so here we use
                // getBaseSchema(), not getFullSchema()
                if (schemaSize != row.size()) {
                    throw new TException("Column count doesn't match value count");
                }
            }
            for (List<Expr> row : selectStmt.getValueList().getRows()) {
                ++effectRows;
                InternalService.PDataRow data = StmtExecutor.getRowStringValue(row);
                if (data == null) {
                    continue;
                }
                List<InternalService.PDataRow> dataToSend = txnEntry.getDataToSend();
                dataToSend.add(data);
                if (dataToSend.size() >= MAX_DATA_TO_SEND_FOR_TXN) {
                    // send data
                    InsertStreamTxnExecutor executor = new InsertStreamTxnExecutor(txnEntry);
                    executor.sendData();
                }
            }
        }
        txnEntry.setRowsInTransaction(txnEntry.getRowsInTransaction() + effectRows);
        return effectRows;
    }

    private void beginTxn(String dbName, String tblName) throws UserException, TException,
            InterruptedException, ExecutionException, TimeoutException {
        TransactionEntry txnEntry = context.getTxnEntry();
        TTxnParams txnConf = txnEntry.getTxnConf();
        SessionVariable sessionVariable = context.getSessionVariable();
        long timeoutSecond = context.getExecTimeout();

        TransactionState.LoadJobSourceType sourceType = TransactionState.LoadJobSourceType.INSERT_STREAMING;
        Database dbObj = Env.getCurrentInternalCatalog()
                .getDbOrException(dbName, s -> new TException("database is invalid for dbName: " + s));
        Table tblObj = dbObj.getTableOrException(tblName, s -> new TException("table is invalid: " + s));
        txnConf.setDbId(dbObj.getId()).setTbl(tblName).setDb(dbName);
        txnEntry.setTable(tblObj);
        txnEntry.setDb(dbObj);
        String label = txnEntry.getLabel();
        if (Env.getCurrentEnv().isMaster()) {
            long txnId = Env.getCurrentGlobalTransactionMgr().beginTransaction(
                    txnConf.getDbId(), Lists.newArrayList(tblObj.getId()), label,
                    new TransactionState.TxnCoordinator(TransactionState.TxnSourceType.FE, 0,
                            FrontendOptions.getLocalHostAddress(),
                            ExecuteEnv.getInstance().getStartupTime()),
                    sourceType, timeoutSecond);
            txnConf.setTxnId(txnId);
            String token = Env.getCurrentEnv().getLoadManager().getTokenManager().acquireToken();
            txnConf.setToken(token);
        } else {
            String token = Env.getCurrentEnv().getLoadManager().getTokenManager().acquireToken();
            MasterTxnExecutor masterTxnExecutor = new MasterTxnExecutor(context);
            TLoadTxnBeginRequest request = new TLoadTxnBeginRequest();
            request.setDb(txnConf.getDb()).setTbl(txnConf.getTbl()).setToken(token)
                    .setLabel(label).setUser("").setUserIp("").setPasswd("");
            TLoadTxnBeginResult result = masterTxnExecutor.beginTxn(request);
            txnConf.setTxnId(result.getTxnId());
            txnConf.setToken(token);
        }

        TStreamLoadPutRequest request = new TStreamLoadPutRequest();

        long maxExecMemByte = sessionVariable.getMaxExecMemByte();
        String timeZone = sessionVariable.getTimeZone();
        int sendBatchParallelism = sessionVariable.getSendBatchParallelism();

        request.setTxnId(txnConf.getTxnId()).setDb(txnConf.getDb())
                .setTbl(txnConf.getTbl())
                .setFileType(TFileType.FILE_STREAM).setFormatType(TFileFormatType.FORMAT_CSV_PLAIN)
                .setMergeType(TMergeType.APPEND).setThriftRpcTimeoutMs(5000).setLoadId(context.queryId())
                .setExecMemLimit(maxExecMemByte).setTimeout((int) timeoutSecond)
                .setTimezone(timeZone).setSendBatchParallelism(sendBatchParallelism).setTrimDoubleQuotes(true);
        if (parsedStmt instanceof NativeInsertStmt && ((NativeInsertStmt) parsedStmt).getTargetColumnNames() != null) {
            NativeInsertStmt nativeInsertStmt = (NativeInsertStmt) parsedStmt;
            if (nativeInsertStmt.containTargetColumnName(Column.SEQUENCE_COL)
                    || nativeInsertStmt.containTargetColumnName(Column.DELETE_SIGN)) {
                if (nativeInsertStmt.containTargetColumnName(Column.SEQUENCE_COL)) {
                    request.setSequenceCol(Column.SEQUENCE_COL);
                }
                request.setColumns("`" + String.join("`,`", nativeInsertStmt.getTargetColumnNames()) + "`");
            }
        }

        // execute begin txn
        InsertStreamTxnExecutor executor = new InsertStreamTxnExecutor(txnEntry);
        executor.beginTransaction(request);
    }

    // Process an insert statement.
    private void handleInsertStmt() throws Exception {
        if (context.getConnectType() == ConnectType.MYSQL) {
            // Every time set no send flag and clean all data in buffer
            context.getMysqlChannel().reset();
        }
        InsertStmt insertStmt = (InsertStmt) parsedStmt;
        // create plan
        if (insertStmt.getQueryStmt().hasOutFileClause()) {
            throw new DdlException("Not support OUTFILE clause in INSERT statement");
        }

        if (insertStmt.getQueryStmt().isExplain()) {
            ExplainOptions explainOptions = insertStmt.getQueryStmt().getExplainOptions();
            insertStmt.setIsExplain(explainOptions);
            String explainString = planner.getExplainString(explainOptions);
            handleExplainStmt(explainString, false);
            return;
        }

        analyzeVariablesInStmt(insertStmt.getQueryStmt());
        long createTime = System.currentTimeMillis();
        Throwable throwable = null;
        long txnId = -1;
        String label = "";
        long loadedRows = 0;
        int filteredRows = 0;
        TransactionStatus txnStatus = TransactionStatus.ABORTED;
        String errMsg = "";
        TableType tblType = insertStmt.getTargetTable().getType();
        boolean isGroupCommit = false;
        boolean reuseGroupCommitPlan = false;
        if (context.isTxnModel()) {
            if (insertStmt.getQueryStmt() instanceof SelectStmt) {
                if (((SelectStmt) insertStmt.getQueryStmt()).getTableRefs().size() > 0) {
                    throw new TException("Insert into ** select is not supported in a transaction");
                }
            }
            txnStatus = TransactionStatus.PREPARE;
            loadedRows = executeForTxn(insertStmt);
            label = context.getTxnEntry().getLabel();
            txnId = context.getTxnEntry().getTxnConf().getTxnId();
        } else if (insertStmt instanceof NativeInsertStmt && ((NativeInsertStmt) insertStmt).isGroupCommit()) {
            isGroupCommit = true;
            NativeInsertStmt nativeInsertStmt = (NativeInsertStmt) insertStmt;
            long dbId = nativeInsertStmt.getTargetTable().getDatabase().getId();
            long tableId = nativeInsertStmt.getTargetTable().getId();
            int maxRetry = 3;
            for (int i = 0; i < maxRetry; i++) {
                GroupCommitPlanner groupCommitPlanner = nativeInsertStmt.planForGroupCommit(context.queryId);
                reuseGroupCommitPlan = nativeInsertStmt.isReuseGroupCommitPlan();
                List<InternalService.PDataRow> rows = groupCommitPlanner.getRows(nativeInsertStmt);
                PGroupCommitInsertResponse response = groupCommitPlanner.executeGroupCommitInsert(context, rows);
                TStatusCode code = TStatusCode.findByValue(response.getStatus().getStatusCode());
                ProtocolStringList errorMsgsList = response.getStatus().getErrorMsgsList();
                if (code == TStatusCode.DATA_QUALITY_ERROR && !errorMsgsList.isEmpty() && errorMsgsList.get(0)
                        .contains("schema version not match")) {
                    LOG.info("group commit insert failed. stmt: {}, query_id: {}, db_id: {}, table_id: {}"
                                    + ", schema version: {}, backend_id: {}, status: {}, retry: {}",
                            insertStmt.getOrigStmt().originStmt, DebugUtil.printId(context.queryId()), dbId, tableId,
                            nativeInsertStmt.getBaseSchemaVersion(), groupCommitPlanner.getBackend().getId(),
                            response.getStatus(), i);
                    if (i < maxRetry) {
                        List<TableIf> tables = Lists.newArrayList(insertStmt.getTargetTable());
                        MetaLockUtils.readLockTables(tables);
                        try {
                            insertStmt.reset();
                            analyzer = new Analyzer(context.getEnv(), context);
                            analyzeAndGenerateQueryPlan(context.getSessionVariable().toThrift());
                        } finally {
                            MetaLockUtils.readUnlockTables(tables);
                        }
                        continue;
                    } else {
                        errMsg = "group commit insert failed. db_id: " + dbId + ", table_id: " + tableId
                                + ", query_id: " + DebugUtil.printId(context.queryId()) + ", backend_id: "
                                + groupCommitPlanner.getBackend().getId() + ", status: " + response.getStatus();
                    }
                } else if (code != TStatusCode.OK) {
                    errMsg = "group commit insert failed. db_id: " + dbId + ", table_id: " + tableId + ", query_id: "
                            + DebugUtil.printId(context.queryId()) + ", backend_id: " + groupCommitPlanner.getBackend()
                            .getId() + ", status: " + response.getStatus();
                    ErrorReport.reportDdlException(errMsg, ErrorCode.ERR_FAILED_WHEN_INSERT);
                }
                label = response.getLabel();
                txnStatus = TransactionStatus.PREPARE;
                txnId = response.getTxnId();
                loadedRows = response.getLoadedRows();
                filteredRows = (int) response.getFilteredRows();
                break;
            }
        } else {
            label = insertStmt.getLabel();
            LOG.info("Do insert [{}] with query id: {}", label, DebugUtil.printId(context.queryId()));

            try {
                coord = EnvFactory.getInstance().createCoordinator(context, analyzer,
                        planner, context.getStatsErrorEstimator());
                coord.setLoadZeroTolerance(context.getSessionVariable().getEnableInsertStrict());
                coord.setQueryType(TQueryType.LOAD);
                profile.addExecutionProfile(coord.getExecutionProfile());
                QueryInfo queryInfo = new QueryInfo(ConnectContext.get(), this.getOriginStmtInString(), coord);
                QeProcessorImpl.INSTANCE.registerQuery(context.queryId(), queryInfo);

                Table table = insertStmt.getTargetTable();
                if (table instanceof OlapTable) {
                    boolean isEnableMemtableOnSinkNode =
                            ((OlapTable) table).getTableProperty().getUseSchemaLightChange()
                            ? coord.getQueryOptions().isEnableMemtableOnSinkNode() : false;
                    coord.getQueryOptions().setEnableMemtableOnSinkNode(isEnableMemtableOnSinkNode);
                }
                coord.exec();
                int execTimeout = context.getExecTimeout();
                if (LOG.isDebugEnabled()) {
                    LOG.debug("Insert {} execution timeout:{}", DebugUtil.printId(context.queryId()), execTimeout);
                }
                boolean notTimeout = coord.join(execTimeout);
                if (!coord.isDone()) {
                    coord.cancel(new Status(TStatusCode.TIMEOUT, "query execute timeout"));
                    if (notTimeout) {
                        errMsg = coord.getExecStatus().getErrorMsg();
                        ErrorReport.reportDdlException("There exists unhealthy backend. "
                                + errMsg, ErrorCode.ERR_FAILED_WHEN_INSERT);
                    } else {
                        ErrorReport.reportDdlException(ErrorCode.ERR_EXECUTE_TIMEOUT);
                    }
                }

                if (!coord.getExecStatus().ok()) {
                    errMsg = coord.getExecStatus().getErrorMsg();
                    LOG.warn("insert failed: {}", errMsg);
                    ErrorReport.reportDdlException(errMsg, ErrorCode.ERR_FAILED_WHEN_INSERT);
                }

                if (LOG.isDebugEnabled()) {
                    LOG.debug("delta files is {}", coord.getDeltaUrls());
                }

                if (coord.getLoadCounters().get(LoadEtlTask.DPP_NORMAL_ALL) != null) {
                    loadedRows = Long.parseLong(coord.getLoadCounters().get(LoadEtlTask.DPP_NORMAL_ALL));
                }
                if (coord.getLoadCounters().get(LoadEtlTask.DPP_ABNORMAL_ALL) != null) {
                    filteredRows = Integer.parseInt(coord.getLoadCounters().get(LoadEtlTask.DPP_ABNORMAL_ALL));
                }

                // if in strict mode, insert will fail if there are filtered rows
                if (context.getSessionVariable().getEnableInsertStrict()) {
                    if (filteredRows > 0) {
                        context.getState().setError(ErrorCode.ERR_FAILED_WHEN_INSERT,
                                "Insert has filtered data in strict mode, tracking_url=" + coord.getTrackingUrl());
                        return;
                    }
                } else {
                    if (filteredRows > context.getSessionVariable().getInsertMaxFilterRatio()
                            * (filteredRows + loadedRows)) {
                        context.getState().setError(ErrorCode.ERR_FAILED_WHEN_INSERT,
                                String.format("Insert has too many filtered data %d/%d insert_max_filter_ratio is %f",
                                        filteredRows, filteredRows + loadedRows,
                                        context.getSessionVariable().getInsertMaxFilterRatio()));
                        return;
                    }
                }

                if (tblType != TableType.OLAP && tblType != TableType.MATERIALIZED_VIEW) {
                    // no need to add load job.
                    // MySQL table is already being inserted.
                    context.getState().setOk(loadedRows, filteredRows, null);
                    return;
                }

                if (Env.getCurrentGlobalTransactionMgr().commitAndPublishTransaction(
                        insertStmt.getDbObj(), Lists.newArrayList(insertStmt.getTargetTable()),
                        insertStmt.getTransactionId(),
                        TabletCommitInfo.fromThrift(coord.getCommitInfos()),
                        context.getSessionVariable().getInsertVisibleTimeoutMs())) {
                    txnStatus = TransactionStatus.VISIBLE;
                } else {
                    txnStatus = TransactionStatus.COMMITTED;
                }
                // TODO(meiyi)
                // insertStmt.afterFinishTxn(true);
                if (Config.isCloudMode()) {
                    String clusterName = context.getCloudCluster();
                    if (context.getSessionVariable().enableMultiClusterSyncLoad()
                            && clusterName != null && !clusterName.isEmpty()) {
                        CloudSystemInfoService infoService = (CloudSystemInfoService) Env.getCurrentSystemInfo();
                        List<List<Backend>> backendsList = infoService
                                                                .getCloudClusterNames()
                                                                .stream()
                                                                .filter(name -> !name.equals(clusterName))
                                                                .map(name -> infoService.getBackendsByClusterName(name))
                                                                .collect(Collectors.toList());
                        List<Long> allTabletIds = ((OlapTable) insertStmt.getTargetTable()).getAllTabletIds();
                        syncLoadForTablets(backendsList, allTabletIds);
                    }
                }
            } catch (Throwable t) {
                // if any throwable being thrown during insert operation, first we should abort this txn
                LOG.warn("handle insert stmt fail: {}", label, t);
                try {
                    Env.getCurrentGlobalTransactionMgr().abortTransaction(
                            insertStmt.getDbObj().getId(), insertStmt.getTransactionId(),
                            t.getMessage() == null ? "unknown reason" : t.getMessage());
                } catch (Exception abortTxnException) {
                    // just print a log if abort txn failed. This failure do not need to pass to user.
                    // user only concern abort how txn failed.
                    LOG.warn("errors when abort txn", abortTxnException);
                }

                // cloud mode, insert into select meet -230, retry
                if (Config.isCloudMode() && t.getMessage().contains(FeConstants.CLOUD_RETRY_E230)) {
                    LOG.warn("insert into select meet E-230, retry again");
                    resetAnalyzerAndStmt();
                    if (insertStmt instanceof NativeInsertStmt) {
                        ((NativeInsertStmt) insertStmt).resetPrepare();
                    }
                    throw t;
                }

                StringBuilder sb = new StringBuilder(t.getMessage());
                if (!Strings.isNullOrEmpty(coord.getTrackingUrl())) {
                    sb.append(". url: " + coord.getTrackingUrl());
                }
                context.getState().setError(ErrorCode.ERR_UNKNOWN_ERROR, sb.toString());
                return;
            } finally {
                if (coord != null) {
                    coord.close();
                }
                finalizeQuery();
            }

            // Go here, which means:
            // 1. transaction is finished successfully (COMMITTED or VISIBLE), or
            // 2. transaction failed but Config.using_old_load_usage_pattern is true.
            // we will record the load job info for these 2 cases
            txnId = insertStmt.getTransactionId();
            try {
                context.getEnv().getLoadManager()
                        .recordFinishedLoadJob(label, txnId, insertStmt.getDbName(),
                                insertStmt.getTargetTable().getId(),
                                EtlJobType.INSERT, createTime, throwable == null ? "" : throwable.getMessage(),
                                coord.getTrackingUrl(), insertStmt.getUserInfo(), 0L);
            } catch (MetaNotFoundException e) {
                LOG.warn("Record info of insert load with error {}", e.getMessage(), e);
                errMsg = "Record info of insert load with error " + e.getMessage();
            }
        }

        // {'label':'my_label1', 'status':'visible', 'txnId':'123'}
        // {'label':'my_label1', 'status':'visible', 'txnId':'123' 'err':'error messages'}
        StringBuilder sb = new StringBuilder();
        sb.append("{'label':'").append(label).append("', 'status':'").append(txnStatus.name());
        sb.append("', 'txnId':'").append(txnId).append("'");
        if (tblType == TableType.MATERIALIZED_VIEW) {
            sb.append("', 'rows':'").append(loadedRows).append("'");
        }
        if (!Strings.isNullOrEmpty(errMsg)) {
            sb.append(", 'err':'").append(errMsg).append("'");
        }
        if (isGroupCommit) {
            sb.append(", 'query_id':'").append(DebugUtil.printId(context.queryId)).append("'");
            if (reuseGroupCommitPlan) {
                sb.append(", 'reuse_group_commit_plan':'").append(true).append("'");
            }
        }
        sb.append("}");

        context.getState().setOk(loadedRows, filteredRows, sb.toString());

        // set insert result in connection context,
        // so that user can use `show insert result` to get info of the last insert operation.
        context.setOrUpdateInsertResult(txnId, label, insertStmt.getDbName(), insertStmt.getTbl(),
                txnStatus, loadedRows, filteredRows);
        // update it, so that user can get loaded rows in fe.audit.log
        context.updateReturnRows((int) loadedRows);
    }

    public static void syncLoadForTablets(List<List<Backend>> backendsList, List<Long> allTabletIds) {
        backendsList.forEach(backends -> backends.forEach(backend -> {
            if (backend.isAlive()) {
                List<Long> tabletIdList = new ArrayList<Long>();
                Set<Long> beTabletIds = ((CloudEnv) Env.getCurrentEnv())
                                           .getCloudTabletRebalancer()
                                           .getSnapshotTabletsByBeId(backend.getId());
                allTabletIds.forEach(tabletId -> {
                    if (beTabletIds.contains(tabletId)) {
                        tabletIdList.add(tabletId);
                    }
                });
                boolean ok = false;
                TNetworkAddress address = null;
                Client client = null;
                try {
                    address = new TNetworkAddress(backend.getHost(), backend.getBePort());
                    client = ClientPool.backendPool.borrowObject(address);
                    client.syncLoadForTablets(new TSyncLoadForTabletsRequest(allTabletIds));
                    ok = true;
                } catch (Exception e) {
                    LOG.warn(e.getMessage());
                } finally {
                    if (!ok) {
                        ClientPool.backendPool.invalidateObject(address, client);
                    } else {
                        ClientPool.backendPool.returnObject(address, client);
                    }
                }
            }
        }));
    }

    private void handleExternalInsertStmt() {
        // TODO(tsy): load refactor, handle external load here
        try {
            InsertStmt insertStmt = (InsertStmt) parsedStmt;
            LoadType loadType = insertStmt.getLoadType();
            if (loadType == LoadType.UNKNOWN) {
                throw new DdlException("Unknown load job type");
            }
            LoadManagerAdapter loadManagerAdapter = context.getEnv().getLoadManagerAdapter();
            loadManagerAdapter.submitLoadFromInsertStmt(context, insertStmt);
            // when complete
            if (loadManagerAdapter.getMysqlLoadId() != null) {
                this.mysqlLoadId = loadManagerAdapter.getMysqlLoadId();
            }
        } catch (UserException e) {
            // Return message to info client what happened.
            if (LOG.isDebugEnabled()) {
                LOG.debug("DDL statement({}) process failed.", originStmt.originStmt, e);
            }
            context.getState().setError(e.getMysqlErrorCode(), e.getMessage());
        } catch (Exception e) {
            // Maybe our bug
            LOG.warn("DDL statement(" + originStmt.originStmt + ") process failed.", e);
            context.getState().setError(ErrorCode.ERR_UNKNOWN_ERROR, "Unexpected exception: " + e.getMessage());
        }
    }

    private void handleUnsupportedStmt() {
        if (context.getConnectType() == ConnectType.MYSQL) {
            context.getMysqlChannel().reset();
        }
        // do nothing
        context.getState().setOk();
    }

    private void handleAnalyzeStmt() throws DdlException, AnalysisException {
        context.env.getAnalysisManager().createAnalyze((AnalyzeStmt) parsedStmt, isProxy);
    }

    // Process switch catalog
    private void handleSwitchStmt() throws AnalysisException {
        SwitchStmt switchStmt = (SwitchStmt) parsedStmt;
        try {
            context.getEnv().changeCatalog(context, switchStmt.getCatalogName());
        } catch (DdlException e) {
            LOG.warn("", e);
            context.getState().setError(e.getMysqlErrorCode(), e.getMessage());
            return;
        }
        context.getState().setOk();
    }

    private void handlePrepareStmt() throws Exception {
        List<String> labels = ((PrepareStmt) prepareStmt).getColLabelsOfPlaceHolders();
        // register prepareStmt
        if (LOG.isDebugEnabled()) {
            LOG.debug("add prepared statement {}, isBinaryProtocol {}",
                    prepareStmt.toSql(), context.getCommand() == MysqlCommand.COM_STMT_PREPARE);
        }
        context.addPreparedStmt(String.valueOf(context.getStmtId()),
                new PrepareStmtContext(prepareStmt,
                            context, planner, analyzer, String.valueOf(context.getStmtId())));
        if (context.getCommand() == MysqlCommand.COM_STMT_PREPARE) {
            sendStmtPrepareOK((int) context.getStmtId(), labels);
        }
    }


    // Process use statement.
    private void handleUseStmt() throws AnalysisException {
        UseStmt useStmt = (UseStmt) parsedStmt;
        try {
            if (useStmt.getCatalogName() != null) {
                context.getEnv().changeCatalog(context, useStmt.getCatalogName());
            }
            context.getEnv().changeDb(context, useStmt.getDatabase());
        } catch (DdlException e) {
            LOG.warn("", e);
            context.getState().setError(e.getMysqlErrorCode(), e.getMessage());
            return;
        }
        context.getState().setOk();
    }

    private void handleUseCloudClusterStmt() throws AnalysisException {
        if (!Config.isCloudMode()) {
            ErrorReport.reportAnalysisException(ErrorCode.ERR_NOT_CLOUD_MODE);
            return;
        }

        UseCloudClusterStmt useCloudClusterStmt = (UseCloudClusterStmt) parsedStmt;
        try {
            ((CloudEnv) context.getEnv()).changeCloudCluster(useCloudClusterStmt.getCluster(), context);
        } catch (DdlException e) {
            context.getState().setError(e.getMysqlErrorCode(), e.getMessage());
            return;
        }

        if (Strings.isNullOrEmpty(useCloudClusterStmt.getDatabase())) {
            return;
        }

        try {
            if (useCloudClusterStmt.getCatalogName() != null) {
                context.getEnv().changeCatalog(context, useCloudClusterStmt.getCatalogName());
            }
            context.getEnv().changeDb(context, useCloudClusterStmt.getDatabase());
        } catch (DdlException e) {
            context.getState().setError(e.getMysqlErrorCode(), e.getMessage());
            return;
        }

        context.getState().setOk();
    }

    private void handleWarmUpStmt() throws IOException, AnalysisException {
        WarmUpClusterStmt stmt = (WarmUpClusterStmt) parsedStmt;
        long jobId = -1;
        try {
            jobId = ((CloudEnv) context.getEnv()).getCacheHotspotMgr().createJob(stmt);
            ShowResultSetMetaData.Builder builder = ShowResultSetMetaData.builder();
            builder.addColumn(new Column("JobId", ScalarType.createVarchar(30)));
            List<List<String>> infos = Lists.newArrayList();
            List<String> info = Lists.newArrayList();
            info.add(String.valueOf(jobId));
            infos.add(info);
            ShowResultSet resultSet = new ShowResultSet(builder.build(), infos);
            if (resultSet == null) {
                // state changed in execute
                return;
            }
            if (isProxy) {
                proxyShowResultSet = resultSet;
                return;
            }

            sendResultSet(resultSet);
        } catch (AnalysisException e) {
            LOG.info("failed to create a warm up job, error: {}", e.getMessage());
            context.getState().setError(e.getMysqlErrorCode(), e.getMessage());
        }
    }

    private void sendMetaData(ResultSetMetaData metaData) throws IOException {
        Preconditions.checkState(context.getConnectType() == ConnectType.MYSQL);
        // sends how many columns
        serializer.reset();
        serializer.writeVInt(metaData.getColumnCount());
        context.getMysqlChannel().sendOnePacket(serializer.toByteBuffer());
        // send field one by one
        for (Column col : metaData.getColumns()) {
            serializer.reset();
            // TODO(zhaochun): only support varchar type
            serializer.writeField(col.getName(), col.getType());
            context.getMysqlChannel().sendOnePacket(serializer.toByteBuffer());
        }
        // send EOF
        serializer.reset();
        MysqlEofPacket eofPacket = new MysqlEofPacket(context.getState());
        eofPacket.writeTo(serializer);
        context.getMysqlChannel().sendOnePacket(serializer.toByteBuffer());
    }

    private List<PrimitiveType> exprToStringType(List<Expr> exprs) {
        return exprs.stream().map(e -> PrimitiveType.STRING).collect(Collectors.toList());
    }

    public void sendStmtPrepareOK(int stmtId, List<String> labels) throws IOException {
        Preconditions.checkState(context.getConnectType() == ConnectType.MYSQL);
        // https://dev.mysql.com/doc/dev/mysql-server/latest/page_protocol_com_stmt_prepare.html#sect_protocol_com_stmt_prepare_response
        serializer.reset();
        // 0x00 OK
        serializer.writeInt1(0);
        // statement_id
        serializer.writeInt4(stmtId);
        // num_columns
        int numColumns = 0;
        serializer.writeInt2(numColumns);
        // num_params
        int numParams = labels.size();
        serializer.writeInt2(numParams);
        // reserved_1
        serializer.writeInt1(0);
        context.getMysqlChannel().sendOnePacket(serializer.toByteBuffer());
        if (numParams > 0) {
            // send field one by one
            // TODO use real type instead of string, for JDBC client it's ok
            // but for other client, type should be correct
            // List<PrimitiveType> types = exprToStringType(labels);
            List<String> colNames = labels;
            for (int i = 0; i < colNames.size(); ++i) {
                serializer.reset();
                // serializer.writeField(colNames.get(i), Type.fromPrimitiveType(types.get(i)));
                serializer.writeField(colNames.get(i), Type.STRING);
                context.getMysqlChannel().sendOnePacket(serializer.toByteBuffer());
            }
            serializer.reset();
            if (!context.getMysqlChannel().clientDeprecatedEOF()) {
                MysqlEofPacket eofPacket = new MysqlEofPacket(context.getState());
                eofPacket.writeTo(serializer);
            } else {
                MysqlOkPacket okPacket = new MysqlOkPacket(context.getState());
                okPacket.writeTo(serializer);
            }
            context.getMysqlChannel().sendOnePacket(serializer.toByteBuffer());
        }
        context.getMysqlChannel().flush();
        context.getState().setNoop();
    }

    private void sendFields(List<String> colNames, List<Type> types) throws IOException {
        Preconditions.checkState(context.getConnectType() == ConnectType.MYSQL);
        // sends how many columns
        serializer.reset();
        serializer.writeVInt(colNames.size());
        if (LOG.isDebugEnabled()) {
            LOG.debug("sendFields {}", colNames);
        }
        context.getMysqlChannel().sendOnePacket(serializer.toByteBuffer());
        // send field one by one
        for (int i = 0; i < colNames.size(); ++i) {
            serializer.reset();
            if (prepareStmt != null && prepareStmt instanceof  PrepareStmt
                    && context.getCommand() == MysqlCommand.COM_STMT_EXECUTE) {
                // Using PreparedStatment pre serializedField to avoid serialize each time
                // we send a field
                byte[] serializedField = ((PrepareStmt) prepareStmt).getSerializedField(colNames.get(i));
                if (serializedField == null) {
                    serializer.writeField(colNames.get(i), types.get(i));
                    serializedField = serializer.toArray();
                    ((PrepareStmt) prepareStmt).setSerializedField(colNames.get(i), serializedField);
                }
                context.getMysqlChannel().sendOnePacket(ByteBuffer.wrap(serializedField));
            } else {
                serializer.writeField(colNames.get(i), types.get(i));
                context.getMysqlChannel().sendOnePacket(serializer.toByteBuffer());
            }
        }
        // send EOF
        serializer.reset();
        MysqlEofPacket eofPacket = new MysqlEofPacket(context.getState());
        eofPacket.writeTo(serializer);
        context.getMysqlChannel().sendOnePacket(serializer.toByteBuffer());
    }

    public void sendResultSet(ResultSet resultSet) throws IOException {
        if (context.getConnectType().equals(ConnectType.MYSQL)) {
            context.updateReturnRows(resultSet.getResultRows().size());
            // Send meta data.
            sendMetaData(resultSet.getMetaData());

            // Send result set.
            for (List<String> row : resultSet.getResultRows()) {
                serializer.reset();
                for (String item : row) {
                    if (item == null || item.equals(FeConstants.null_string)) {
                        serializer.writeNull();
                    } else {
                        serializer.writeLenEncodedString(item);
                    }
                }
                context.getMysqlChannel().sendOnePacket(serializer.toByteBuffer());
            }

            context.getState().setEof();
        } else if (context.getConnectType().equals(ConnectType.ARROW_FLIGHT_SQL)) {
            context.updateReturnRows(resultSet.getResultRows().size());
            context.getFlightSqlChannel()
                    .addResult(DebugUtil.printId(context.queryId()), context.getRunningQuery(), resultSet);
            context.getState().setEof();
        } else {
            LOG.error("sendResultSet error connect type");
        }
    }

    // Process show statement
    private void handleShow() throws IOException, AnalysisException, DdlException {
        ShowExecutor executor = new ShowExecutor(context, (ShowStmt) parsedStmt);
        ShowResultSet resultSet = executor.execute();
        if (resultSet == null) {
            // state changed in execute
            return;
        }
        if (isProxy) {
            proxyShowResultSet = resultSet;
            return;
        }

        sendResultSet(resultSet);
    }

    private void handleUnlockTablesStmt() {
    }

    private void handleLockTablesStmt() {
    }

    public void handleShowConstraintStmt(List<List<String>> result) throws IOException {
        ShowResultSetMetaData metaData = ShowResultSetMetaData.builder()
                .addColumn(new Column("Name", ScalarType.createVarchar(20)))
                .addColumn(new Column("Type", ScalarType.createVarchar(20)))
                .addColumn(new Column("Definition", ScalarType.createVarchar(20)))
                .build();
        ResultSet resultSet = new ShowResultSet(metaData, result);
        sendResultSet(resultSet);
    }

    public void handleShowCreateMTMVStmt(List<List<String>> result) throws IOException {
        ShowResultSetMetaData metaData = ShowResultSetMetaData.builder()
                .addColumn(new Column("Materialized View", ScalarType.createVarchar(20)))
                .addColumn(new Column("Create Materialized View", ScalarType.createVarchar(30)))
                .build();
        ResultSet resultSet = new ShowResultSet(metaData, result);
        sendResultSet(resultSet);
    }

    public void handleExplainPlanProcessStmt(List<PlanProcess> result) throws IOException {
        ShowResultSetMetaData metaData = ShowResultSetMetaData.builder()
                .addColumn(new Column("Rule", ScalarType.createVarchar(-1)))
                .addColumn(new Column("Before", ScalarType.createVarchar(-1)))
                .addColumn(new Column("After", ScalarType.createVarchar(-1)))
                .build();
        if (context.getConnectType() == ConnectType.MYSQL) {
            sendMetaData(metaData);

            for (PlanProcess row : result) {
                serializer.reset();
                serializer.writeLenEncodedString(row.ruleName);
                serializer.writeLenEncodedString(row.beforeShape);
                serializer.writeLenEncodedString(row.afterShape);
                context.getMysqlChannel().sendOnePacket(serializer.toByteBuffer());
            }
        }
        context.getState().setEof();
    }

    public void handleExplainStmt(String result, boolean isNereids) throws IOException {
        ShowResultSetMetaData metaData = ShowResultSetMetaData.builder()
                .addColumn(new Column("Explain String" + (isNereids ? "(Nereids Planner)" : "(Old Planner)"),
                        ScalarType.createVarchar(20)))
                .build();
        if (context.getConnectType() == ConnectType.MYSQL) {
            sendMetaData(metaData);

            // Send result set.
            for (String item : result.split("\n")) {
                serializer.reset();
                serializer.writeLenEncodedString(item);
                context.getMysqlChannel().sendOnePacket(serializer.toByteBuffer());
            }
        } else if (context.getConnectType() == ConnectType.ARROW_FLIGHT_SQL) {
            context.getFlightSqlChannel()
                    .addResult(DebugUtil.printId(context.queryId()), context.getRunningQuery(), metaData, result);
            context.setReturnResultFromLocal(true);
        }
        context.getState().setEof();
    }

    private void handleLoadStmt() {
        try {
            LoadStmt loadStmt = (LoadStmt) parsedStmt;
            EtlJobType jobType = loadStmt.getEtlJobType();
            if (jobType == EtlJobType.UNKNOWN) {
                throw new DdlException("Unknown load job type");
            }
            if (jobType == EtlJobType.HADOOP) {
                throw new DdlException("Load job by hadoop cluster is disabled."
                        + " Try using broker load. See 'help broker load;'");
            }
            LoadManager loadManager = context.getEnv().getLoadManager();
            if (jobType == EtlJobType.LOCAL_FILE) {
                if (!context.getCapability().supportClientLocalFile()) {
                    context.getState().setError(ErrorCode.ERR_NOT_ALLOWED_COMMAND, "This client is not support"
                            + " to load client local file.");
                    return;
                }
                String loadId = UUID.randomUUID().toString();
                mysqlLoadId = loadId;
                LoadJobRowResult submitResult = loadManager.getMysqlLoadManager()
                        .executeMySqlLoadJobFromStmt(context, loadStmt, loadId);
                context.getState().setOk(submitResult.getRecords(), submitResult.getWarnings(),
                        submitResult.toString());
            } else {
                loadManager.createLoadJobFromStmt(loadStmt);
                context.getState().setOk();
            }
        } catch (UserException e) {
            // Return message to info client what happened.
            if (LOG.isDebugEnabled()) {
                LOG.debug("DDL statement({}) process failed.", originStmt.originStmt, e);
            }
            context.getState().setError(e.getMysqlErrorCode(), e.getMessage());
        } catch (Exception e) {
            // Maybe our bug
            LOG.warn("DDL statement(" + originStmt.originStmt + ") process failed.", e);
            context.getState().setError(ErrorCode.ERR_UNKNOWN_ERROR, "Unexpected exception: " + e.getMessage());
        }
    }

    private void handleUpdateStmt() {
        try {
            UpdateStmt updateStmt = (UpdateStmt) parsedStmt;
            parsedStmt = updateStmt.getInsertStmt();
            execute();
            if (MysqlStateType.ERR.equals(context.getState().getStateType())) {
                LOG.warn("update data error, stmt={}", updateStmt.toSql());
            }
        } catch (Exception e) {
            LOG.warn("update data error, stmt={}", parsedStmt.toSql(), e);
        }
    }

    private void handleDeleteStmt() {
        try {
            DeleteStmt deleteStmt = (DeleteStmt) parsedStmt;
            parsedStmt = deleteStmt.getInsertStmt();
            execute();
            if (MysqlStateType.ERR.equals(context.getState().getStateType())) {
                LOG.warn("delete data error, stmt={}", deleteStmt.toSql());
            }
        } catch (Exception e) {
            LOG.warn("delete data error, stmt={}", parsedStmt.toSql(), e);
        }
    }

    private void handleDdlStmt() {
        try {
            DdlExecutor.execute(context.getEnv(), (DdlStmt) parsedStmt);
            if (!(parsedStmt instanceof AnalyzeStmt)) {
                context.getState().setOk();
            }
            // copy into used
            if (context.getState().getResultSet() != null) {
                if (isProxy) {
                    proxyShowResultSet = context.getState().getResultSet();
                    return;
                }
                sendResultSet(context.getState().getResultSet());
            }
        } catch (QueryStateException e) {
            LOG.warn("", e);
            context.setState(e.getQueryState());
        } catch (UserException e) {
            // Return message to info client what happened.
            LOG.warn("DDL statement({}) process failed.", originStmt.originStmt, e);
            context.getState().setError(e.getMysqlErrorCode(), e.getMessage());
        } catch (Exception e) {
            // Maybe our bug
            LOG.warn("DDL statement(" + originStmt.originStmt + ") process failed.", e);
            context.getState().setError(ErrorCode.ERR_UNKNOWN_ERROR, "Unexpected exception: " + e.getMessage());
        }
    }

    private void handleExportStmt() throws Exception {
        ExportStmt exportStmt = (ExportStmt) parsedStmt;
        context.getEnv().getExportMgr().addExportJobAndRegisterTask(exportStmt.getExportJob());
    }

    private void handleCtasStmt() {
        CreateTableAsSelectStmt ctasStmt = (CreateTableAsSelectStmt) this.parsedStmt;
        try {
            // create table
            DdlExecutor.execute(context.getEnv(), ctasStmt);
            context.getState().setOk();
        } catch (Exception e) {
            // Maybe our bug
            LOG.warn("CTAS create table error, stmt={}", originStmt.originStmt, e);
            context.getState().setError(ErrorCode.ERR_UNKNOWN_ERROR, "Unexpected exception: " + e.getMessage());
            return;
        }
        if (ctasStmt.isTableHasExists()) {
            return;
        }
        // after success create table insert data
        try {
            parsedStmt = ctasStmt.getInsertStmt();
            parsedStmt.setUserInfo(context.getCurrentUserIdentity());
            execute();
            if (MysqlStateType.ERR.equals(context.getState().getStateType())) {
                LOG.warn("CTAS insert data error, stmt={}", ctasStmt.toSql());
                handleCtasRollback(ctasStmt.getCreateTableStmt().getDbTbl());
            }
        } catch (Exception e) {
            LOG.warn("CTAS insert data error, stmt={}", ctasStmt.toSql(), e);
            context.getState().setError(ErrorCode.ERR_UNKNOWN_ERROR, "Unexpected exception: " + e.getMessage());
            handleCtasRollback(ctasStmt.getCreateTableStmt().getDbTbl());
        }
    }

    private void handleCtasRollback(TableName table) {
        if (context.getSessionVariable().isDropTableIfCtasFailed()) {
            // insert error drop table
            DropTableStmt dropTableStmt = new DropTableStmt(true, table, true);
            try {
                DdlExecutor.execute(context.getEnv(), dropTableStmt);
            } catch (Exception ex) {
                LOG.warn("CTAS drop table error, stmt={}", parsedStmt.toSql(), ex);
                context.getState().setError(ErrorCode.ERR_UNKNOWN_ERROR, "Unexpected exception: " + ex.getMessage());
            }
        }
    }

    private void handleIotStmt() {
        ConnectContext.get().setSkipAuth(true);
        try {
            InsertOverwriteTableStmt iotStmt = (InsertOverwriteTableStmt) this.parsedStmt;
            if (iotStmt.getPartitionNames().size() == 0) {
                // insert overwrite table
                handleOverwriteTable(iotStmt);
            } else if (iotStmt.isAutoDetectPartition()) {
                // insert overwrite table auto detect which partitions need to replace
                handleAutoOverwritePartition(iotStmt);
            } else {
                // insert overwrite table with partition
                handleOverwritePartition(iotStmt);
            }
        } finally {
            ConnectContext.get().setSkipAuth(false);
        }
    }

    private void handleOverwriteTable(InsertOverwriteTableStmt iotStmt) {
        UUID uuid = UUID.randomUUID();
        // to comply with naming rules
        TableName tmpTableName = new TableName(null, iotStmt.getDb(), "tmp_table_" + uuid.toString().replace('-', '_'));
        TableName targetTableName = new TableName(null, iotStmt.getDb(), iotStmt.getTbl());
        try {
            // create a tmp table with uuid
            parsedStmt = new CreateTableLikeStmt(false, tmpTableName, targetTableName, null, false);
            parsedStmt.setUserInfo(context.getCurrentUserIdentity());
            execute();
            // if create tmp table err, return
            if (MysqlStateType.ERR.equals(context.getState().getStateType())) {
                // There is already an error message in the execute() function, so there is no need to set it here
                LOG.warn("IOT create table error, stmt={}", originStmt.originStmt);
                return;
            }
        } catch (Exception e) {
            // Maybe our bug
            LOG.warn("IOT create a tmp table error, stmt={}", originStmt.originStmt, e);
            context.getState().setError(ErrorCode.ERR_UNKNOWN_ERROR, "Unexpected exception: " + e.getMessage());
            return;
        }
        // after success create table insert data
        try {
            parsedStmt = new NativeInsertStmt(tmpTableName, null, new LabelName(iotStmt.getDb(), iotStmt.getLabel()),
                    iotStmt.getQueryStmt(), iotStmt.getHints(), iotStmt.getCols(), true);
            parsedStmt.setUserInfo(context.getCurrentUserIdentity());
            execute();
            if (MysqlStateType.ERR.equals(context.getState().getStateType())) {
                LOG.warn("IOT insert data error, stmt={}", parsedStmt.toSql());
                handleIotRollback(tmpTableName);
                return;
            }
        } catch (Exception e) {
            LOG.warn("IOT insert data error, stmt={}", parsedStmt.toSql(), e);
            context.getState().setError(ErrorCode.ERR_UNKNOWN_ERROR, "Unexpected exception: " + e.getMessage());
            handleIotRollback(tmpTableName);
            return;
        }

        // overwrite old table with tmp table
        try {
            List<AlterClause> ops = new ArrayList<>();
            Map<String, String> properties = new HashMap<>();
            properties.put("swap", "false");
            ops.add(new ReplaceTableClause(tmpTableName.getTbl(), properties));
            parsedStmt = new AlterTableStmt(targetTableName, ops);
            parsedStmt.setUserInfo(context.getCurrentUserIdentity());
            execute();
            if (MysqlStateType.ERR.equals(context.getState().getStateType())) {
                LOG.warn("IOT overwrite table error, stmt={}", parsedStmt.toSql());
                handleIotRollback(tmpTableName);
                return;
            }
            context.getState().setOk();
        } catch (Exception e) {
            // Maybe our bug
            LOG.warn("IOT overwrite table error, stmt={}", parsedStmt.toSql(), e);
            context.getState().setError(ErrorCode.ERR_UNKNOWN_ERROR, "Unexpected exception: " + e.getMessage());
            handleIotRollback(tmpTableName);
        }

    }

    private void handleOverwritePartition(InsertOverwriteTableStmt iotStmt) {
        TableName targetTableName = new TableName(null, iotStmt.getDb(), iotStmt.getTbl());
        List<String> partitionNames = iotStmt.getPartitionNames();
        List<String> tempPartitionName = new ArrayList<>();
        try {
            // create tmp partitions with uuid
            for (String partitionName : partitionNames) {
                UUID uuid = UUID.randomUUID();
                // to comply with naming rules
                String tempPartName = "tmp_partition_" + uuid.toString().replace('-', '_');
                List<AlterClause> ops = new ArrayList<>();
                ops.add(new AddPartitionLikeClause(tempPartName, partitionName, true));
                parsedStmt = new AlterTableStmt(targetTableName, ops);
                parsedStmt.setUserInfo(context.getCurrentUserIdentity());
                execute();
                if (MysqlStateType.ERR.equals(context.getState().getStateType())) {
                    LOG.warn("IOT create tmp partitions error, stmt={}", originStmt.originStmt);
                    handleIotPartitionRollback(targetTableName, tempPartitionName);
                    return;
                }
                // only when execution succeeded, put the temp partition name into list
                tempPartitionName.add(tempPartName);
            }
        } catch (Exception e) {
            // Maybe our bug
            LOG.warn("IOT create tmp table partitions error, stmt={}", originStmt.originStmt, e);
            context.getState().setError(ErrorCode.ERR_UNKNOWN_ERROR, "Unexpected exception: " + e.getMessage());
            handleIotPartitionRollback(targetTableName, tempPartitionName);
            return;
        }
        // after success add tmp partitions
        try {
            parsedStmt = new NativeInsertStmt(targetTableName, new PartitionNames(true, tempPartitionName),
                    new LabelName(iotStmt.getDb(), iotStmt.getLabel()), iotStmt.getQueryStmt(),
                    iotStmt.getHints(), iotStmt.getCols(), false);
            parsedStmt.setUserInfo(context.getCurrentUserIdentity());
            execute();
            if (MysqlStateType.ERR.equals(context.getState().getStateType())) {
                LOG.warn("IOT insert data error, stmt={}", parsedStmt.toSql());
                handleIotPartitionRollback(targetTableName, tempPartitionName);
                return;
            }
        } catch (Exception e) {
            LOG.warn("IOT insert data error, stmt={}", parsedStmt.toSql(), e);
            context.getState().setError(ErrorCode.ERR_UNKNOWN_ERROR, "Unexpected exception: " + e.getMessage());
            handleIotPartitionRollback(targetTableName, tempPartitionName);
            return;
        }

        // overwrite old partition with tmp partition
        try {
            List<AlterClause> ops = new ArrayList<>();
            Map<String, String> properties = new HashMap<>();
            properties.put("use_temp_partition_name", "false");
            ops.add(new ReplacePartitionClause(new PartitionNames(false, partitionNames),
                    new PartitionNames(true, tempPartitionName), properties));
            parsedStmt = new AlterTableStmt(targetTableName, ops);
            parsedStmt.setUserInfo(context.getCurrentUserIdentity());
            execute();
            if (MysqlStateType.ERR.equals(context.getState().getStateType())) {
                LOG.warn("IOT overwrite table partitions error, stmt={}", parsedStmt.toSql());
                handleIotPartitionRollback(targetTableName, tempPartitionName);
                return;
            }
            context.getState().setOk();
        } catch (Exception e) {
            // Maybe our bug
            LOG.warn("IOT overwrite table partitions error, stmt={}", parsedStmt.toSql(), e);
            context.getState().setError(ErrorCode.ERR_UNKNOWN_ERROR, "Unexpected exception: " + e.getMessage());
            handleIotPartitionRollback(targetTableName, tempPartitionName);
        }
    }

    /*
     * TODO: support insert overwrite auto detect partition in legacy planner
     */
    private void handleAutoOverwritePartition(InsertOverwriteTableStmt iotStmt) {
        // TODO:
        TableName targetTableName = new TableName(null, iotStmt.getDb(), iotStmt.getTbl());
        try {
            parsedStmt = new NativeInsertStmt(targetTableName, null, new LabelName(iotStmt.getDb(), iotStmt.getLabel()),
                    iotStmt.getQueryStmt(), iotStmt.getHints(), iotStmt.getCols(), true).withAutoDetectOverwrite();
            parsedStmt.setUserInfo(context.getCurrentUserIdentity());
            execute();
        } catch (Exception e) {
            LOG.warn("IOT insert data error, stmt={}", parsedStmt.toSql(), e);
            context.getState().setError(ErrorCode.ERR_UNKNOWN_ERROR, "Unexpected exception: " + e.getMessage());
            handleIotRollback(targetTableName);
            return;
        }

    }

    private void handleIotRollback(TableName table) {
        // insert error drop the tmp table
        DropTableStmt dropTableStmt = new DropTableStmt(true, table, true);
        try {
            Analyzer tempAnalyzer = new Analyzer(Env.getCurrentEnv(), context);
            dropTableStmt.analyze(tempAnalyzer);
            DdlExecutor.execute(context.getEnv(), dropTableStmt);
        } catch (Exception ex) {
            LOG.warn("IOT drop table error, stmt={}", parsedStmt.toSql(), ex);
            context.getState().setError(ErrorCode.ERR_UNKNOWN_ERROR, "Unexpected exception: " + ex.getMessage());
        }
    }

    private void handleIotPartitionRollback(TableName targetTableName, List<String> tempPartitionNames) {
        // insert error drop the tmp partitions
        try {
            for (String partitionName : tempPartitionNames) {
                List<AlterClause> ops = new ArrayList<>();
                ops.add(new DropPartitionClause(true, partitionName, true, true));
                AlterTableStmt dropTablePartitionStmt = new AlterTableStmt(targetTableName, ops);
                Analyzer tempAnalyzer = new Analyzer(Env.getCurrentEnv(), context);
                dropTablePartitionStmt.analyze(tempAnalyzer);
                DdlExecutor.execute(context.getEnv(), dropTablePartitionStmt);
            }
        } catch (Exception ex) {
            LOG.warn("IOT drop partitions error, stmt={}", parsedStmt.toSql(), ex);
            context.getState().setError(ErrorCode.ERR_UNKNOWN_ERROR, "Unexpected exception: " + ex.getMessage());
        }
    }

    public Data.PQueryStatistics getQueryStatisticsForAuditLog() {
        if (statisticsForAuditLog == null) {
            statisticsForAuditLog = Data.PQueryStatistics.newBuilder();
        }
        if (!statisticsForAuditLog.hasScanBytes()) {
            statisticsForAuditLog.setScanBytes(0L);
        }
        if (!statisticsForAuditLog.hasScanRows()) {
            statisticsForAuditLog.setScanRows(0L);
        }
        if (!statisticsForAuditLog.hasReturnedRows()) {
            statisticsForAuditLog.setReturnedRows(0L);
        }
        if (!statisticsForAuditLog.hasCpuMs()) {
            statisticsForAuditLog.setCpuMs(0L);
        }
        return statisticsForAuditLog.build();
    }

    private List<Type> exprToType(List<Expr> exprs) {
        return exprs.stream().map(e -> e.getType()).collect(Collectors.toList());
    }

    public StatementBase setParsedStmt(StatementBase parsedStmt) {
        this.parsedStmt = parsedStmt;
        this.statementContext.setParsedStatement(parsedStmt);
        return parsedStmt;
    }

    public List<ResultRow> executeInternalQuery() {
        if (LOG.isDebugEnabled()) {
            LOG.debug("INTERNAL QUERY: " + originStmt.toString());
        }
        UUID uuid = UUID.randomUUID();
        TUniqueId queryId = new TUniqueId(uuid.getMostSignificantBits(), uuid.getLeastSignificantBits());
        context.setQueryId(queryId);
        try {
            List<ResultRow> resultRows = new ArrayList<>();
            try {
                if (ConnectContext.get() != null
                        && ConnectContext.get().getSessionVariable().isEnableNereidsPlanner()) {
                    try {
                        parseByNereids();
                        Preconditions.checkState(parsedStmt instanceof LogicalPlanAdapter,
                                "Nereids only process LogicalPlanAdapter,"
                                        + " but parsedStmt is " + parsedStmt.getClass().getName());
                        context.getState().setNereids(true);
                        context.getState().setIsQuery(true);
                        planner = new NereidsPlanner(statementContext);
                        planner.plan(parsedStmt, context.getSessionVariable().toThrift());
                    } catch (Exception e) {
                        LOG.warn("Fall back to legacy planner, because: {}", e.getMessage(), e);
                        parsedStmt = null;
                        planner = null;
                        context.getState().setNereids(false);
                        analyzer = new Analyzer(context.getEnv(), context);
                        analyze(context.getSessionVariable().toThrift());
                    }
                } else {
                    analyzer = new Analyzer(context.getEnv(), context);
                    analyze(context.getSessionVariable().toThrift());
                }
            } catch (Exception e) {
                LOG.warn("Failed to run internal SQL: {}", originStmt, e);
                throw new RuntimeException("Failed to execute internal SQL. " + Util.getRootCauseMessage(e), e);
            }
            RowBatch batch;
            coord =  EnvFactory.getInstance().createCoordinator(context, analyzer,
                    planner, context.getStatsErrorEstimator());
            profile.addExecutionProfile(coord.getExecutionProfile());
            try {
                QeProcessorImpl.INSTANCE.registerQuery(context.queryId(),
                        new QeProcessorImpl.QueryInfo(context, originStmt.originStmt, coord));
            } catch (UserException e) {
                throw new RuntimeException("Failed to execute internal SQL. " + Util.getRootCauseMessage(e), e);
            }

            try {
                coord.exec();
            } catch (Exception e) {
                throw new InternalQueryExecutionException(e.getMessage() + Util.getRootCauseMessage(e), e);
            }

            try {
                while (true) {
                    batch = coord.getNext();
                    Preconditions.checkNotNull(batch, "Batch is Null.");
                    if (batch.isEos()) {
                        return resultRows;
                    } else {
                        // For null and not EOS batch, continue to get the next batch.
                        if (batch.getBatch() == null) {
                            continue;
                        }
                        resultRows.addAll(convertResultBatchToResultRows(batch.getBatch()));
                    }
                }
            } catch (Exception e) {
                throw new RuntimeException("Failed to fetch internal SQL result. " + Util.getRootCauseMessage(e), e);
            }
        } finally {
            if (coord != null) {
                coord.close();
            }
            AuditLogHelper.logAuditLog(context, originStmt.originStmt, parsedStmt, getQueryStatisticsForAuditLog(),
                    true);
            if (Config.enable_collect_internal_query_profile) {
                updateProfile(true);
            }
            QeProcessorImpl.INSTANCE.unregisterQuery(context.queryId());
        }
    }

    private List<ResultRow> convertResultBatchToResultRows(TResultBatch batch) {
        List<String> columns = parsedStmt.getColLabels();
        List<ResultRow> resultRows = new ArrayList<>();
        List<ByteBuffer> rows = batch.getRows();
        for (ByteBuffer buffer : rows) {
            List<String> values = Lists.newArrayList();
            InternalQueryBuffer queryBuffer = new InternalQueryBuffer(buffer.slice());

            for (int i = 0; i < columns.size(); i++) {
                String value = queryBuffer.readStringWithLength();
                values.add(value);
            }
            ResultRow resultRow = new ResultRow(values);
            resultRows.add(resultRow);
        }
        return resultRows;
    }

    public Coordinator getCoord() {
        return coord;
    }

    public List<String> getColumns() {
        return parsedStmt.getColLabels();
    }

    public List<Type> getReturnTypes() {
        return exprToType(parsedStmt.getResultExprs());
    }

    private HttpStreamParams generateHttpStreamNereidsPlan(TUniqueId queryId) {
        LOG.info("TUniqueId: {} generate stream load plan", queryId);
        context.setQueryId(queryId);
        context.setStmtId(STMT_ID_GENERATOR.incrementAndGet());

        parseByNereids();
        Preconditions.checkState(parsedStmt instanceof LogicalPlanAdapter,
                "Nereids only process LogicalPlanAdapter, but parsedStmt is " + parsedStmt.getClass().getName());
        context.getState().setNereids(true);
        InsertIntoTableCommand insert = (InsertIntoTableCommand) ((LogicalPlanAdapter) parsedStmt).getLogicalPlan();
        HttpStreamParams httpStreamParams = new HttpStreamParams();

        try {
            if (!StringUtils.isEmpty(context.getSessionVariable().groupCommit)) {
                if (!Config.wait_internal_group_commit_finish && insert.getLabelName().isPresent()) {
                    throw new AnalysisException("label and group_commit can't be set at the same time");
                }
                context.setGroupCommit(true);
            }
            OlapInsertExecutor insertExecutor = (OlapInsertExecutor) insert.initPlan(context, this);
            httpStreamParams.setTxnId(insertExecutor.getTxnId());
            httpStreamParams.setDb(insertExecutor.getDatabase());
            httpStreamParams.setTable(insertExecutor.getTable());
            httpStreamParams.setLabel(insertExecutor.getLabelName());

            PlanNode planRoot = planner.getFragments().get(0).getPlanRoot();
            Preconditions.checkState(planRoot instanceof TVFScanNode || planRoot instanceof GroupCommitScanNode,
                    "Nereids' planNode cannot be converted to " + planRoot.getClass().getName());
        } catch (QueryStateException e) {
            LOG.debug("Command(" + originStmt.originStmt + ") process failed.", e);
            context.setState(e.getQueryState());
            throw new NereidsException("Command(" + originStmt.originStmt + ") process failed",
                    new AnalysisException(e.getMessage(), e));
        } catch (UserException e) {
            // Return message to info client what happened.
            LOG.debug("Command(" + originStmt.originStmt + ") process failed.", e);
            context.getState().setError(e.getMysqlErrorCode(), e.getMessage());
            throw new NereidsException("Command (" + originStmt.originStmt + ") process failed",
                    new AnalysisException(e.getMessage(), e));
        } catch (Exception e) {
            // Maybe our bug
            LOG.debug("Command (" + originStmt.originStmt + ") process failed.", e);
            context.getState().setError(ErrorCode.ERR_UNKNOWN_ERROR, e.getMessage());
            throw new NereidsException("Command (" + originStmt.originStmt + ") process failed.",
                    new AnalysisException(e.getMessage(), e));
        }
        return httpStreamParams;
    }

    private HttpStreamParams generateHttpStreamLegacyPlan(TUniqueId queryId) throws Exception {
        // Due to executing Nereids, it needs to be reset
        planner = null;
        context.getState().setNereids(false);
        context.setTxnEntry(null);
        context.setQueryId(queryId);
        context.setStmtId(STMT_ID_GENERATOR.incrementAndGet());
        SqlScanner input = new SqlScanner(new StringReader(originStmt.originStmt),
                context.getSessionVariable().getSqlMode());
        SqlParser parser = new SqlParser(input);
        parsedStmt = SqlParserUtils.getFirstStmt(parser);
        if (!StringUtils.isEmpty(context.getSessionVariable().groupCommit)) {
            if (!Config.wait_internal_group_commit_finish && ((NativeInsertStmt) parsedStmt).getLabel() != null) {
                throw new AnalysisException("label and group_commit can't be set at the same time");
            }
            ((NativeInsertStmt) parsedStmt).isGroupCommitStreamLoadSql = true;
        }
        NativeInsertStmt insertStmt = (NativeInsertStmt) parsedStmt;
        analyze(context.getSessionVariable().toThrift());
        HttpStreamParams httpStreamParams = new HttpStreamParams();
        httpStreamParams.setTxnId(insertStmt.getTransactionId());
        httpStreamParams.setDb(insertStmt.getDbObj());
        httpStreamParams.setTable(insertStmt.getTargetTable());
        httpStreamParams.setLabel(insertStmt.getLabel());
        return httpStreamParams;
    }

    public HttpStreamParams generateHttpStreamPlan(TUniqueId queryId) throws Exception {
        SessionVariable sessionVariable = context.getSessionVariable();
        HttpStreamParams httpStreamParams = null;
        try {
            if (sessionVariable.isEnableNereidsPlanner()) {
                try {
                    // disable shuffle for http stream (only 1 sink)
                    sessionVariable.disableStrictConsistencyDmlOnce();
                    httpStreamParams = generateHttpStreamNereidsPlan(queryId);
                } catch (NereidsException | ParseException e) {
                    if (context.getMinidump() != null && context.getMinidump().toString(4) != null) {
                        MinidumpUtils.saveMinidumpString(context.getMinidump(), DebugUtil.printId(context.queryId()));
                    }
                    // try to fall back to legacy planner
                    if (LOG.isDebugEnabled()) {
                        LOG.debug("nereids cannot process statement\n" + originStmt.originStmt
                                + "\n because of " + e.getMessage(), e);
                    }
                    if (notAllowFallback()) {
                        LOG.warn("Analyze failed. {}", context.getQueryIdentifier(), e);
                        throw ((NereidsException) e).getException();
                    }
                    boolean isInsertIntoCommand = parsedStmt != null && parsedStmt instanceof LogicalPlanAdapter
                            && ((LogicalPlanAdapter) parsedStmt).getLogicalPlan() instanceof InsertIntoTableCommand;
                    if (e instanceof NereidsException
                                && !context.getSessionVariable().enableFallbackToOriginalPlanner
                                && !isInsertIntoCommand) {
                        LOG.warn("Analyze failed. {}", context.getQueryIdentifier(), e);
                        throw ((NereidsException) e).getException();
                    }
                    if (LOG.isDebugEnabled()) {
                        LOG.debug("fall back to legacy planner on statement:\n{}", originStmt.originStmt);
                    }
                    // Attention: currently exception from nereids does not mean an Exception to user terminal
                    // unless user does not allow fallback to lagency planner. But state of query
                    // has already been set to Error in this case, it will have some side effect on profile result
                    // and audit log. So we need to reset state to OK if query cancel be processd by lagency.
                    context.getState().reset();
                    context.getState().setNereids(false);
                    httpStreamParams = generateHttpStreamLegacyPlan(queryId);
                } catch (Exception e) {
                    throw new RuntimeException(e);
                }
            } else {
                httpStreamParams = generateHttpStreamLegacyPlan(queryId);
            }
        } finally {
            // revert Session Value
            try {
                VariableMgr.revertSessionValue(sessionVariable);
                // origin value init
                sessionVariable.setIsSingleSetVar(false);
                sessionVariable.clearSessionOriginValue();
            } catch (DdlException e) {
                LOG.warn("failed to revert Session value. {}", context.getQueryIdentifier(), e);
                context.getState().setError(e.getMysqlErrorCode(), e.getMessage());
            }
        }
        return httpStreamParams;
    }

    public SummaryProfile getSummaryProfile() {
        return profile.getSummaryProfile();
    }

    public Profile getProfile() {
        return profile;
    }

    public void setProfileType(ProfileType profileType) {
        this.profileType = profileType;
    }


    public void setProxyShowResultSet(ShowResultSet proxyShowResultSet) {
        this.proxyShowResultSet = proxyShowResultSet;
    }

    public ConnectContext getContext() {
        return context;
    }

    public OriginStatement getOriginStmt() {
        return originStmt;
    }

    public String getOriginStmtInString() {
        if (originStmt != null && originStmt.originStmt != null) {
            return originStmt.originStmt;
        }
        return "";
    }

    public List<ByteBuffer> getProxyQueryResultBufList() {
        return ((ProxyMysqlChannel) context.getMysqlChannel()).getProxyResultBufferList();
    }

    public boolean sendProxyQueryResult() throws IOException {
        if (masterOpExecutor == null) {
            return false;
        }
        List<ByteBuffer> queryResultBufList = masterOpExecutor.getQueryResultBufList();
        if (queryResultBufList.isEmpty()) {
            return false;
        }
        for (ByteBuffer byteBuffer : queryResultBufList) {
            context.getMysqlChannel().sendOnePacket(byteBuffer);
        }
        return true;
    }
}<|MERGE_RESOLUTION|>--- conflicted
+++ resolved
@@ -307,16 +307,10 @@
         this.isProxy = isProxy;
         this.statementContext = new StatementContext(context, originStmt);
         this.context.setStatementContext(statementContext);
-<<<<<<< HEAD
         this.profile = new Profile(
                 this.context.getSessionVariable().enableProfile,
                 this.context.getSessionVariable().profileLevel,
-                this.context.getSessionVariable().getEnablePipelineXEngine(),
                 this.context.getSessionVariable().getAutoProfileThresholdMs());
-=======
-        this.profile = new Profile("Query", this.context.getSessionVariable().enableProfile,
-                this.context.getSessionVariable().profileLevel);
->>>>>>> 12c59f63
     }
 
     // for test
@@ -346,16 +340,10 @@
             this.statementContext.setParsedStatement(parsedStmt);
         }
         this.context.setStatementContext(statementContext);
-<<<<<<< HEAD
         this.profile = new Profile(
                             context.getSessionVariable().enableProfile(),
                             context.getSessionVariable().profileLevel,
-                            context.getSessionVariable().getEnablePipelineXEngine(),
                             context.getSessionVariable().getAutoProfileThresholdMs());
-=======
-        this.profile = new Profile("Query", context.getSessionVariable().enableProfile(),
-                context.getSessionVariable().profileLevel);
->>>>>>> 12c59f63
     }
 
     public static InternalService.PDataRow getRowStringValue(List<Expr> cols) throws UserException {
