--- conflicted
+++ resolved
@@ -189,8 +189,6 @@
                 LOG.debug("Add execution profile {} to profile manager",
                         DebugUtil.printId(executionProfile.getQueryId()));
             }
-<<<<<<< HEAD
-=======
             // This branch has two purposes:
             // 1. discard profile collecting if its collection not finished in 5 seconds after query finished.
             // 2. prevent execution profile from leakage. If we have too many execution profiles in memory,
@@ -213,7 +211,6 @@
                 }
                 LOG.warn("Remove expired execution profiles {}", stringBuilder.toString());
             }
->>>>>>> afb2dcca
         } finally {
             writeLock.unlock();
         }
@@ -240,33 +237,9 @@
 
         writeLock.lock();
         try {
-<<<<<<< HEAD
             // a profile may be updated multiple times in queryIdToProfileMap,
             // and only needs to be inserted into the queryIdDeque for the first time.
             queryIdToProfileMap.put(key, element);
-=======
-            if (!queryIdDeque.contains(key)) {
-                if (queryIdDeque.size() >= Config.max_query_profile_num) {
-                    ProfileElement profileElementRemoved = queryIdToProfileMap.remove(queryIdDeque.getFirst());
-                    // If the Profile object is removed from manager, then related execution profile is also useless.
-                    if (profileElementRemoved != null) {
-                        StringBuilder sb = new StringBuilder();
-                        for (ExecutionProfile executionProfile : profileElementRemoved.profile.getExecutionProfiles()) {
-                            sb.append(executionProfile.getQueryId()).append(",");
-                            this.queryIdToExecutionProfiles.remove(executionProfile.getQueryId());
-                        }
-                        LOG.warn("Remove expired profile {}, execution profiles {},"
-                                    + " queryIdDeque size {}, profile count {},"
-                                    + " execution profile count {} max_query_profile_num {}",
-                                    profileElementRemoved.profile.getSummaryProfile().getProfileId(),
-                                    sb.toString(), queryIdDeque.size(), queryIdToProfileMap.size(),
-                                    queryIdToExecutionProfiles.size(), Config.max_query_profile_num);
-                    }
-                    queryIdDeque.removeFirst();
-                }
-                queryIdDeque.addLast(key);
-            }
->>>>>>> afb2dcca
         } finally {
             writeLock.unlock();
         }
