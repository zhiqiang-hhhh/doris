--- conflicted
+++ resolved
@@ -52,13 +52,9 @@
 import java.util.Comparator;
 import java.util.List;
 import java.util.Map;
-<<<<<<< HEAD
 import java.util.PriorityQueue;
 import java.util.concurrent.Callable;
-=======
-import java.util.concurrent.Callable;
 import java.util.concurrent.ConcurrentHashMap;
->>>>>>> c1518438
 import java.util.concurrent.ExecutorService;
 import java.util.concurrent.Future;
 import java.util.concurrent.TimeUnit;
@@ -165,7 +161,6 @@
         writeLock = lock.writeLock();
         queryIdToProfileMap = Maps.newHashMap();
         queryIdToExecutionProfiles = Maps.newHashMap();
-<<<<<<< HEAD
         fetchRealTimeProfileExecutor = ThreadPoolManager.newDaemonFixedThreadPool(10, 100,
                 "fetch-realtime-profile-pool", true);
     }
@@ -211,10 +206,6 @@
         }
 
         return resp;
-=======
-        fetchRealTimeProfileExecutor = ThreadPoolManager.newDaemonFixedThreadPool(
-                10, 100, "fetch-realtime-profile-pool", true);
->>>>>>> c1518438
     }
 
     private ProfileElement createElement(Profile profile) {
@@ -412,13 +403,8 @@
                     QeProcessorImpl.INSTANCE.reportExecStatus(resp.getReportExecStatusParams(), dummyAddr);
                 }
             } catch (Exception e) {
-<<<<<<< HEAD
                 LOG.warn("Failed to get real-time profile, query {}, error: {}", DebugUtil.printId(thriftQueryId),
                         e.getMessage(), e);
-=======
-                LOG.warn("Failed to get real-time profile, query {}, error: {}",
-                        DebugUtil.printId(thriftQueryId), e.getMessage(), e);
->>>>>>> c1518438
             }
         }
 
