--- conflicted
+++ resolved
@@ -223,21 +223,11 @@
     @Override
     public TReportExecStatusResult reportExecStatus(TReportExecStatusParams params, TNetworkAddress beAddr) {
         if (params.isSetQueryProfile()) {
-<<<<<<< HEAD
-            Status profileProcessStatus = processQueryProfile(params.getQueryProfile(), beAddr);
-            if (!profileProcessStatus.ok()) {
-                TReportExecStatusResult result = new TReportExecStatusResult();
-                TStatus resStatus = new TStatus(TStatusCode.RUNTIME_ERROR);
-                resStatus.setErrorMsgs(Lists.newArrayList(resStatus.getErrorMsgs()));
-                result.setStatus(new TStatus(TStatusCode.RUNTIME_ERROR));
-                return result;
-=======
             if (params.isSetBackendId()) {
                 Backend backend = Env.getCurrentSystemInfo().getBackend(params.getBackendId());
                 if (backend != null) {
                     processQueryProfile(params.getQueryProfile(), backend.getHeartbeatAddress());
                 }
->>>>>>> dd097039
             }
         }
 
