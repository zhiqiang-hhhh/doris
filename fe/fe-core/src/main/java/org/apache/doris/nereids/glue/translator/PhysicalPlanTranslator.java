// Licensed to the Apache Software Foundation (ASF) under one
// or more contributor license agreements.  See the NOTICE file
// distributed with this work for additional information
// regarding copyright ownership.  The ASF licenses this file
// to you under the Apache License, Version 2.0 (the
// "License"); you may not use this file except in compliance
// with the License.  You may obtain a copy of the License at
//
//   http://www.apache.org/licenses/LICENSE-2.0
//
// Unless required by applicable law or agreed to in writing,
// software distributed under the License is distributed on an
// "AS IS" BASIS, WITHOUT WARRANTIES OR CONDITIONS OF ANY
// KIND, either express or implied.  See the License for the
// specific language governing permissions and limitations
// under the License.

package org.apache.doris.nereids.glue.translator;

import org.apache.doris.analysis.AggregateInfo;
import org.apache.doris.analysis.AnalyticWindow;
import org.apache.doris.analysis.BaseTableRef;
import org.apache.doris.analysis.BinaryPredicate;
import org.apache.doris.analysis.BoolLiteral;
import org.apache.doris.analysis.CompoundPredicate;
import org.apache.doris.analysis.Expr;
import org.apache.doris.analysis.FunctionCallExpr;
import org.apache.doris.analysis.GroupByClause.GroupingType;
import org.apache.doris.analysis.GroupingInfo;
import org.apache.doris.analysis.IsNullPredicate;
import org.apache.doris.analysis.JoinOperator;
import org.apache.doris.analysis.OrderByElement;
import org.apache.doris.analysis.OutFileClause;
import org.apache.doris.analysis.SlotDescriptor;
import org.apache.doris.analysis.SlotId;
import org.apache.doris.analysis.SlotRef;
import org.apache.doris.analysis.SortInfo;
import org.apache.doris.analysis.TableName;
import org.apache.doris.analysis.TableRef;
import org.apache.doris.analysis.TableSample;
import org.apache.doris.analysis.TupleDescriptor;
import org.apache.doris.analysis.TupleId;
import org.apache.doris.catalog.Column;
import org.apache.doris.catalog.Env;
import org.apache.doris.catalog.Function.NullableMode;
import org.apache.doris.catalog.OdbcTable;
import org.apache.doris.catalog.OlapTable;
import org.apache.doris.catalog.TableIf;
import org.apache.doris.catalog.Type;
import org.apache.doris.common.Config;
import org.apache.doris.datasource.ExternalTable;
import org.apache.doris.datasource.FileQueryScanNode;
import org.apache.doris.datasource.es.EsExternalTable;
import org.apache.doris.datasource.es.source.EsScanNode;
import org.apache.doris.datasource.hive.HMSExternalTable;
import org.apache.doris.datasource.hive.HMSExternalTable.DLAType;
import org.apache.doris.datasource.hive.source.HiveScanNode;
import org.apache.doris.datasource.hudi.source.HudiScanNode;
import org.apache.doris.datasource.iceberg.IcebergExternalTable;
import org.apache.doris.datasource.iceberg.source.IcebergScanNode;
import org.apache.doris.datasource.jdbc.JdbcExternalTable;
import org.apache.doris.datasource.jdbc.sink.JdbcTableSink;
import org.apache.doris.datasource.jdbc.source.JdbcScanNode;
import org.apache.doris.datasource.lakesoul.LakeSoulExternalTable;
import org.apache.doris.datasource.lakesoul.source.LakeSoulScanNode;
import org.apache.doris.datasource.maxcompute.MaxComputeExternalTable;
import org.apache.doris.datasource.maxcompute.source.MaxComputeScanNode;
import org.apache.doris.datasource.odbc.source.OdbcScanNode;
import org.apache.doris.datasource.paimon.PaimonExternalTable;
import org.apache.doris.datasource.paimon.source.PaimonScanNode;
import org.apache.doris.datasource.trinoconnector.TrinoConnectorExternalTable;
import org.apache.doris.datasource.trinoconnector.source.TrinoConnectorScanNode;
import org.apache.doris.fs.DirectoryLister;
import org.apache.doris.fs.FileSystemDirectoryLister;
import org.apache.doris.fs.TransactionScopeCachingDirectoryListerFactory;
import org.apache.doris.nereids.exceptions.AnalysisException;
import org.apache.doris.nereids.properties.DistributionSpec;
import org.apache.doris.nereids.properties.DistributionSpecAllSingleton;
import org.apache.doris.nereids.properties.DistributionSpecAny;
import org.apache.doris.nereids.properties.DistributionSpecExecutionAny;
import org.apache.doris.nereids.properties.DistributionSpecGather;
import org.apache.doris.nereids.properties.DistributionSpecHash;
import org.apache.doris.nereids.properties.DistributionSpecHiveTableSinkHashPartitioned;
import org.apache.doris.nereids.properties.DistributionSpecHiveTableSinkUnPartitioned;
import org.apache.doris.nereids.properties.DistributionSpecOlapTableSinkHashPartitioned;
import org.apache.doris.nereids.properties.DistributionSpecReplicated;
import org.apache.doris.nereids.properties.DistributionSpecStorageAny;
import org.apache.doris.nereids.properties.DistributionSpecStorageGather;
import org.apache.doris.nereids.properties.OrderKey;
import org.apache.doris.nereids.properties.PhysicalProperties;
import org.apache.doris.nereids.rules.implementation.LogicalWindowToPhysicalWindow.WindowFrameGroup;
import org.apache.doris.nereids.rules.rewrite.MergeLimits;
import org.apache.doris.nereids.stats.StatsErrorEstimator;
import org.apache.doris.nereids.trees.UnaryNode;
import org.apache.doris.nereids.trees.expressions.AggregateExpression;
import org.apache.doris.nereids.trees.expressions.CTEId;
import org.apache.doris.nereids.trees.expressions.EqualPredicate;
import org.apache.doris.nereids.trees.expressions.ExprId;
import org.apache.doris.nereids.trees.expressions.Expression;
import org.apache.doris.nereids.trees.expressions.NamedExpression;
import org.apache.doris.nereids.trees.expressions.OrderExpression;
import org.apache.doris.nereids.trees.expressions.Slot;
import org.apache.doris.nereids.trees.expressions.SlotReference;
import org.apache.doris.nereids.trees.expressions.VirtualSlotReference;
import org.apache.doris.nereids.trees.expressions.WindowFrame;
import org.apache.doris.nereids.trees.expressions.functions.agg.AggregateFunction;
import org.apache.doris.nereids.trees.expressions.functions.agg.AggregateParam;
import org.apache.doris.nereids.trees.plans.AbstractPlan;
import org.apache.doris.nereids.trees.plans.AggMode;
import org.apache.doris.nereids.trees.plans.AggPhase;
import org.apache.doris.nereids.trees.plans.JoinType;
import org.apache.doris.nereids.trees.plans.PartitionTopnPhase;
import org.apache.doris.nereids.trees.plans.Plan;
import org.apache.doris.nereids.trees.plans.PreAggStatus;
import org.apache.doris.nereids.trees.plans.algebra.Aggregate;
import org.apache.doris.nereids.trees.plans.physical.AbstractPhysicalJoin;
import org.apache.doris.nereids.trees.plans.physical.AbstractPhysicalSort;
import org.apache.doris.nereids.trees.plans.physical.PhysicalAssertNumRows;
import org.apache.doris.nereids.trees.plans.physical.PhysicalCTEAnchor;
import org.apache.doris.nereids.trees.plans.physical.PhysicalCTEConsumer;
import org.apache.doris.nereids.trees.plans.physical.PhysicalCTEProducer;
import org.apache.doris.nereids.trees.plans.physical.PhysicalDeferMaterializeOlapScan;
import org.apache.doris.nereids.trees.plans.physical.PhysicalDeferMaterializeResultSink;
import org.apache.doris.nereids.trees.plans.physical.PhysicalDeferMaterializeTopN;
import org.apache.doris.nereids.trees.plans.physical.PhysicalDictionarySink;
import org.apache.doris.nereids.trees.plans.physical.PhysicalDistribute;
import org.apache.doris.nereids.trees.plans.physical.PhysicalEmptyRelation;
import org.apache.doris.nereids.trees.plans.physical.PhysicalEsScan;
import org.apache.doris.nereids.trees.plans.physical.PhysicalExcept;
import org.apache.doris.nereids.trees.plans.physical.PhysicalFileScan;
import org.apache.doris.nereids.trees.plans.physical.PhysicalFileSink;
import org.apache.doris.nereids.trees.plans.physical.PhysicalFilter;
import org.apache.doris.nereids.trees.plans.physical.PhysicalGenerate;
import org.apache.doris.nereids.trees.plans.physical.PhysicalHashAggregate;
import org.apache.doris.nereids.trees.plans.physical.PhysicalHashJoin;
import org.apache.doris.nereids.trees.plans.physical.PhysicalHiveTableSink;
import org.apache.doris.nereids.trees.plans.physical.PhysicalHudiScan;
import org.apache.doris.nereids.trees.plans.physical.PhysicalIcebergTableSink;
import org.apache.doris.nereids.trees.plans.physical.PhysicalIntersect;
import org.apache.doris.nereids.trees.plans.physical.PhysicalJdbcScan;
import org.apache.doris.nereids.trees.plans.physical.PhysicalJdbcTableSink;
import org.apache.doris.nereids.trees.plans.physical.PhysicalLimit;
import org.apache.doris.nereids.trees.plans.physical.PhysicalNestedLoopJoin;
import org.apache.doris.nereids.trees.plans.physical.PhysicalOdbcScan;
import org.apache.doris.nereids.trees.plans.physical.PhysicalOlapScan;
import org.apache.doris.nereids.trees.plans.physical.PhysicalOlapTableSink;
import org.apache.doris.nereids.trees.plans.physical.PhysicalOneRowRelation;
import org.apache.doris.nereids.trees.plans.physical.PhysicalPartitionTopN;
import org.apache.doris.nereids.trees.plans.physical.PhysicalPlan;
import org.apache.doris.nereids.trees.plans.physical.PhysicalProject;
import org.apache.doris.nereids.trees.plans.physical.PhysicalQuickSort;
import org.apache.doris.nereids.trees.plans.physical.PhysicalRepeat;
import org.apache.doris.nereids.trees.plans.physical.PhysicalResultSink;
import org.apache.doris.nereids.trees.plans.physical.PhysicalSchemaScan;
import org.apache.doris.nereids.trees.plans.physical.PhysicalSetOperation;
import org.apache.doris.nereids.trees.plans.physical.PhysicalStorageLayerAggregate;
import org.apache.doris.nereids.trees.plans.physical.PhysicalTVFRelation;
import org.apache.doris.nereids.trees.plans.physical.PhysicalTopN;
import org.apache.doris.nereids.trees.plans.physical.PhysicalUnion;
import org.apache.doris.nereids.trees.plans.physical.PhysicalWindow;
import org.apache.doris.nereids.trees.plans.physical.RuntimeFilter;
import org.apache.doris.nereids.trees.plans.visitor.DefaultPlanVisitor;
import org.apache.doris.nereids.types.ArrayType;
import org.apache.doris.nereids.types.DataType;
import org.apache.doris.nereids.types.JsonType;
import org.apache.doris.nereids.types.MapType;
import org.apache.doris.nereids.types.StructType;
import org.apache.doris.nereids.util.ExpressionUtils;
import org.apache.doris.nereids.util.JoinUtils;
import org.apache.doris.nereids.util.Utils;
import org.apache.doris.planner.AggregationNode;
import org.apache.doris.planner.AnalyticEvalNode;
import org.apache.doris.planner.AssertNumRowsNode;
import org.apache.doris.planner.BackendPartitionedSchemaScanNode;
import org.apache.doris.planner.CTEScanNode;
import org.apache.doris.planner.DataPartition;
import org.apache.doris.planner.DataStreamSink;
import org.apache.doris.planner.DictionarySink;
import org.apache.doris.planner.EmptySetNode;
import org.apache.doris.planner.ExceptNode;
import org.apache.doris.planner.ExchangeNode;
import org.apache.doris.planner.GroupCommitBlockSink;
import org.apache.doris.planner.HashJoinNode;
import org.apache.doris.planner.HashJoinNode.DistributionMode;
import org.apache.doris.planner.HiveTableSink;
import org.apache.doris.planner.IcebergTableSink;
import org.apache.doris.planner.IntersectNode;
import org.apache.doris.planner.JoinNodeBase;
import org.apache.doris.planner.MultiCastDataSink;
import org.apache.doris.planner.MultiCastPlanFragment;
import org.apache.doris.planner.NestedLoopJoinNode;
import org.apache.doris.planner.OlapScanNode;
import org.apache.doris.planner.OlapTableSink;
import org.apache.doris.planner.PartitionSortNode;
import org.apache.doris.planner.PlanFragment;
import org.apache.doris.planner.PlanNode;
import org.apache.doris.planner.RepeatNode;
import org.apache.doris.planner.ResultFileSink;
import org.apache.doris.planner.ResultSink;
import org.apache.doris.planner.ScanNode;
import org.apache.doris.planner.SchemaScanNode;
import org.apache.doris.planner.SelectNode;
import org.apache.doris.planner.SetOperationNode;
import org.apache.doris.planner.SortNode;
import org.apache.doris.planner.TableFunctionNode;
import org.apache.doris.planner.UnionNode;
import org.apache.doris.qe.ConnectContext;
import org.apache.doris.qe.SessionVariable;
import org.apache.doris.statistics.StatisticConstants;
import org.apache.doris.tablefunction.TableValuedFunctionIf;
import org.apache.doris.thrift.TFetchOption;
import org.apache.doris.thrift.TPartitionType;
import org.apache.doris.thrift.TPushAggOp;
import org.apache.doris.thrift.TResultSinkType;
import org.apache.doris.thrift.TRuntimeFilterType;

import com.google.common.base.Preconditions;
import com.google.common.collect.ImmutableList;
import com.google.common.collect.ImmutableList.Builder;
import com.google.common.collect.ImmutableSet;
import com.google.common.collect.Lists;
import com.google.common.collect.Maps;
import com.google.common.collect.Sets;
import org.apache.commons.collections.CollectionUtils;
import org.apache.logging.log4j.LogManager;
import org.apache.logging.log4j.Logger;
import org.jetbrains.annotations.NotNull;

import java.util.ArrayList;
import java.util.Collection;
import java.util.Collections;
import java.util.HashMap;
import java.util.HashSet;
import java.util.List;
import java.util.Map;
import java.util.Objects;
import java.util.Set;
import java.util.TreeMap;
import java.util.stream.Collectors;
import java.util.stream.Stream;

/**
 * Used to translate to physical plan generated by new optimizer to the plan fragments.
 * <STRONG>
 * ATTENTION:
 * Must always visit plan's children first when you implement a method to translate from PhysicalPlan to PlanNode.
 * </STRONG>
 */
public class PhysicalPlanTranslator extends DefaultPlanVisitor<PlanFragment, PlanTranslatorContext> {

    private static final Logger LOG = LogManager.getLogger(PhysicalPlanTranslator.class);
    private final StatsErrorEstimator statsErrorEstimator;
    private final PlanTranslatorContext context;

    private DirectoryLister directoryLister;

    public PhysicalPlanTranslator() {
        this(null, null);
    }

    public PhysicalPlanTranslator(PlanTranslatorContext context) {
        this(context, null);
    }

    public PhysicalPlanTranslator(PlanTranslatorContext context, StatsErrorEstimator statsErrorEstimator) {
        this.context = context;
        this.statsErrorEstimator = statsErrorEstimator;
    }

    /**
     * Translate Nereids Physical Plan tree to Stale Planner PlanFragment tree.
     *
     * @param physicalPlan Nereids Physical Plan tree
     * @return Stale Planner PlanFragment tree
     */
    public PlanFragment translatePlan(PhysicalPlan physicalPlan) {
        PlanFragment rootFragment = physicalPlan.accept(this, context);
        if (CollectionUtils.isEmpty(rootFragment.getOutputExprs())) {
            List<Expr> outputExprs = Lists.newArrayList();
            physicalPlan.getOutput().stream().map(Slot::getExprId)
                    .forEach(exprId -> outputExprs.add(context.findSlotRef(exprId)));
            rootFragment.setOutputExprs(outputExprs);
        }
        Collections.reverse(context.getPlanFragments());
        // TODO: maybe we need to trans nullable directly? and then we could remove call computeMemLayout
        context.getDescTable().computeMemLayout();
        if (context.getSessionVariable() != null && context.getSessionVariable().forbidUnknownColStats) {
            Set<ScanNode> scans = context.getScanNodeWithUnknownColumnStats();
            if (!scans.isEmpty()) {
                StringBuilder builder = new StringBuilder();
                scans.forEach(builder::append);
                throw new AnalysisException("tables with unknown column stats: " + builder);
            }
        }
        for (ScanNode scanNode : context.getScanNodes()) {
            try {
                scanNode.finalizeForNereids();
            } catch (Exception e) {
                throw new RuntimeException(e.getMessage(), e);
            }
        }
        return rootFragment;
    }

    /* ********************************************************************************************
     * distribute node
     * ******************************************************************************************** */

    @Override
    public PlanFragment visitPhysicalDistribute(PhysicalDistribute<? extends Plan> distribute,
            PlanTranslatorContext context) {
        Plan upstream = distribute.child(); // now they're in one fragment but will be split by ExchangeNode.
        PlanFragment upstreamFragment = upstream.accept(this, context);
        List<List<Expr>> upstreamDistributeExprs = getDistributeExprs(upstream);

        DistributionSpec targetDistribution = distribute.getDistributionSpec();

        // TODO: why need set streaming here? should remove this.
        if (upstreamFragment.getPlanRoot() instanceof AggregationNode && upstream instanceof PhysicalHashAggregate
                && context.getFirstAggregateInFragment(upstreamFragment) == upstream) {
            PhysicalHashAggregate<?> hashAggregate = (PhysicalHashAggregate<?>) upstream;
            if (hashAggregate.getAggPhase() == AggPhase.LOCAL
                    && hashAggregate.getAggMode() == AggMode.INPUT_TO_BUFFER
                    && hashAggregate.getTopnPushInfo() == null) {
                AggregationNode aggregationNode = (AggregationNode) upstreamFragment.getPlanRoot();
                aggregationNode.setUseStreamingPreagg(hashAggregate.isMaybeUsingStream());
            }
        }
        // all PhysicalDistribute translate to ExchangeNode. upstream as input.
        ExchangeNode exchangeNode = new ExchangeNode(context.nextPlanNodeId(), upstreamFragment.getPlanRoot());
        updateLegacyPlanIdToPhysicalPlan(exchangeNode, distribute);
        List<ExprId> validOutputIds = distribute.getOutputExprIds();
        if (upstream instanceof PhysicalHashAggregate) {
            // we must add group by keys to output list,
            // otherwise we could not process aggregate's output without group by keys
            List<ExprId> keys = ((PhysicalHashAggregate<?>) upstream).getGroupByExpressions().stream()
                    .filter(SlotReference.class::isInstance)
                    .map(SlotReference.class::cast)
                    .map(SlotReference::getExprId)
                    .collect(Collectors.toList());
            keys.addAll(validOutputIds);
            validOutputIds = keys;
        }
        if (upstreamFragment instanceof MultiCastPlanFragment) {
            // TODO: remove this logic when we split to multi-window in logical window to physical window conversion
            MultiCastDataSink multiCastDataSink = (MultiCastDataSink) upstreamFragment.getSink();
            DataStreamSink dataStreamSink = multiCastDataSink.getDataStreamSinks().get(
                    multiCastDataSink.getDataStreamSinks().size() - 1);
            if (!(upstream instanceof PhysicalProject)) {
                List<Expr> projectionExprs = new ArrayList<>();
                PhysicalCTEConsumer consumer = getCTEConsumerChild(distribute);
                Preconditions.checkState(consumer != null, "consumer not found");
                for (Slot slot : distribute.getOutput()) {
                    projectionExprs.add(ExpressionTranslator.translate(consumer.getProducerSlot(slot), context));
                }
                TupleDescriptor projectionTuple = generateTupleDesc(distribute.getOutput(), null, context);
                dataStreamSink.setProjections(projectionExprs);
                dataStreamSink.setOutputTupleDesc(projectionTuple);
            }
        }
        // target data partition
        DataPartition targetDataPartition = toDataPartition(targetDistribution, validOutputIds, context);
        exchangeNode.setPartitionType(targetDataPartition.getType());
        exchangeNode.setChildrenDistributeExprLists(upstreamDistributeExprs);
        // its source partition is targetDataPartition. and outputPartition is UNPARTITIONED now, will be set when
        // visit its SinkNode
        PlanFragment downstreamFragment = new PlanFragment(context.nextFragmentId(), exchangeNode, targetDataPartition);
        if (targetDistribution instanceof DistributionSpecGather
                || targetDistribution instanceof DistributionSpecStorageGather) {
            // gather to one instance
            exchangeNode.setNumInstances(1);
        } else if (targetDistribution instanceof DistributionSpecAllSingleton) {
            // instances number = BE number now. assign one by one later.
            //ATTN: this number MAY BE CHANGED when we do distributing because when we finished physical planning,
            // we got the source table version. and in distribute planning, basing on the src version we may find
            // there's some BE whose dictionary already have newest data we dont have to reload.
            int aliveBENumber = Env.getCurrentSystemInfo().getAllClusterBackends(true).size();
            exchangeNode.setNumInstances(aliveBENumber);
        } else { // not change instances
            exchangeNode.setNumInstances(upstreamFragment.getPlanRoot().getNumInstances());
        }

        // process multicast sink
        if (upstreamFragment instanceof MultiCastPlanFragment) {
            MultiCastDataSink multiCastDataSink = (MultiCastDataSink) upstreamFragment.getSink();
            DataStreamSink dataStreamSink = multiCastDataSink.getDataStreamSinks().get(
                    multiCastDataSink.getDataStreamSinks().size() - 1);
            exchangeNode.updateTupleIds(dataStreamSink.getOutputTupleDesc());
            dataStreamSink.setExchNodeId(exchangeNode.getId());
            dataStreamSink.setOutputPartition(targetDataPartition);
            downstreamFragment.addChild(upstreamFragment);
            ((MultiCastPlanFragment) upstreamFragment).addToDest(exchangeNode);

            CTEScanNode cteScanNode = context.getCteScanNodeMap().get(upstreamFragment.getFragmentId());
            Preconditions.checkState(cteScanNode != null, "cte scan node is null");
            cteScanNode.setFragment(upstreamFragment);
            cteScanNode.setPlanNodeId(exchangeNode.getId());
            context.getRuntimeTranslator().ifPresent(runtimeFilterTranslator ->
                    runtimeFilterTranslator.getContext().getPlanNodeIdToCTEDataSinkMap()
                            .put(cteScanNode.getId(), dataStreamSink));
        } else {
            /*
             * FragmentA (NodeA) ---> FragmentB (NodeB)
             * ↓
             * FragmentA (NodeA -> DataStreamSink) ---> FragmentB (ExchangeNode -> NodeB)
             *                                ↓-----------------------↑
             */
            upstreamFragment.setDestination(exchangeNode);
            // by exchange, upstreamFragment transform itselves partition to exchange's partition
            upstreamFragment.setOutputPartition(targetDataPartition);
            DataStreamSink streamSink = new DataStreamSink(exchangeNode.getId());
            streamSink.setOutputPartition(targetDataPartition);
            upstreamFragment.setSink(streamSink);
        }

        context.addPlanFragment(downstreamFragment);
        return downstreamFragment;
    }

    /* ********************************************************************************************
     * sink Node, in lexicographical order
     * ******************************************************************************************** */

    @Override
    public PlanFragment visitPhysicalResultSink(PhysicalResultSink<? extends Plan> physicalResultSink,
            PlanTranslatorContext context) {
        PlanFragment planFragment = physicalResultSink.child().accept(this, context);
        TResultSinkType resultSinkType = context.getConnectContext() != null
                ? context.getConnectContext().getResultSinkType() : null;
        planFragment.setSink(new ResultSink(planFragment.getPlanRoot().getId(), resultSinkType));
        return planFragment;
    }

    @Override
    public PlanFragment visitPhysicalDeferMaterializeResultSink(
            PhysicalDeferMaterializeResultSink<? extends Plan> sink,
            PlanTranslatorContext context) {
        PlanFragment planFragment = visitPhysicalResultSink(sink.getPhysicalResultSink(), context);
        TFetchOption fetchOption = sink.getOlapTable().generateTwoPhaseReadOption(sink.getSelectedIndexId());
        ((ResultSink) planFragment.getSink()).setFetchOption(fetchOption);
        return planFragment;
    }

    @Override
    public PlanFragment visitPhysicalDictionarySink(PhysicalDictionarySink<? extends Plan> dictionarySink,
            PlanTranslatorContext context) {
        // Scan(ABCD) DataStreamSink(ABCD) -> Exchange(ABCD) Sink(CB)
        // source partition is UNPARTITIONED set by exchange node.
        // TODO: after changed ABCD to DCB. check what exchange do here.
        PlanFragment rootFragment = dictionarySink.child().accept(this, context);
        rootFragment.setOutputPartition(DataPartition.UNPARTITIONED); // only used for explain string
        // set rootFragment output expr

        DictionarySink sink = new DictionarySink(dictionarySink.getDictionary(), dictionarySink.allowAdaptiveLoad(),
                dictionarySink.getCols().stream().map(Column::getName).collect(Collectors.toList()));
        rootFragment.setSink(sink);
        return rootFragment;
    }

    @Override
    public PlanFragment visitPhysicalOlapTableSink(PhysicalOlapTableSink<? extends Plan> olapTableSink,
            PlanTranslatorContext context) {
        PlanFragment rootFragment = olapTableSink.child().accept(this, context);
        rootFragment.setOutputPartition(DataPartition.UNPARTITIONED);

        HashSet<String> partialUpdateCols = new HashSet<>();
        boolean isPartialUpdate = olapTableSink.isPartialUpdate();
        if (isPartialUpdate) {
            for (Column col : olapTableSink.getCols()) {
                partialUpdateCols.add(col.getName());
            }
        }
        TupleDescriptor olapTuple = generateTupleDesc(olapTableSink.getTargetTableSlots(),
                olapTableSink.getTargetTable(), context);
        List<Expr> partitionExprs = olapTableSink.getPartitionExprList().stream()
                .map(e -> ExpressionTranslator.translate(e, context)).collect(Collectors.toList());
        Map<Long, Expr> syncMvWhereClauses = new HashMap<>();
        for (Map.Entry<Long, Expression> entry : olapTableSink.getSyncMvWhereClauses().entrySet()) {
            syncMvWhereClauses.put(entry.getKey(), ExpressionTranslator.translate(entry.getValue(), context));
        }
        OlapTableSink sink;
        // This statement is only used in the group_commit mode
        if (context.getConnectContext().isGroupCommit()) {
            sink = new GroupCommitBlockSink(olapTableSink.getTargetTable(), olapTuple,
                    olapTableSink.getTargetTable().getPartitionIds(), olapTableSink.isSingleReplicaLoad(),
                    partitionExprs, syncMvWhereClauses,
                    context.getSessionVariable().getGroupCommit(),
                    ConnectContext.get().getSessionVariable().getEnableInsertStrict() ? 0 : 1);
        } else {
            sink = new OlapTableSink(
                olapTableSink.getTargetTable(),
                olapTuple,
                olapTableSink.getPartitionIds().isEmpty() ? null : olapTableSink.getPartitionIds(),
                olapTableSink.isSingleReplicaLoad(), partitionExprs, syncMvWhereClauses
            );
        }
        sink.setPartialUpdateInputColumns(isPartialUpdate, partialUpdateCols);
        rootFragment.setSink(sink);

        return rootFragment;
    }

    @Override
    public PlanFragment visitPhysicalHiveTableSink(PhysicalHiveTableSink<? extends Plan> hiveTableSink,
                                                   PlanTranslatorContext context) {
        PlanFragment rootFragment = hiveTableSink.child().accept(this, context);
        rootFragment.setOutputPartition(DataPartition.UNPARTITIONED);

        TupleDescriptor hiveTuple = context.generateTupleDesc();
        List<Column> targetTableColumns = hiveTableSink.getTargetTable().getFullSchema();
        for (Column column : targetTableColumns) {
            SlotDescriptor slotDesc = context.addSlotDesc(hiveTuple);
            slotDesc.setIsMaterialized(true);
            slotDesc.setType(column.getType());
            slotDesc.setColumn(column);
            slotDesc.setIsNullable(column.isAllowNull());
            slotDesc.setAutoInc(column.isAutoInc());
        }
        HiveTableSink sink = new HiveTableSink((HMSExternalTable) hiveTableSink.getTargetTable());
        rootFragment.setSink(sink);
        return rootFragment;
    }

    @Override
    public PlanFragment visitPhysicalIcebergTableSink(PhysicalIcebergTableSink<? extends Plan> icebergTableSink,
                                                      PlanTranslatorContext context) {
        PlanFragment rootFragment = icebergTableSink.child().accept(this, context);
        rootFragment.setOutputPartition(DataPartition.UNPARTITIONED);

        TupleDescriptor hiveTuple = context.generateTupleDesc();
        List<Column> targetTableColumns = icebergTableSink.getTargetTable().getFullSchema();
        for (Column column : targetTableColumns) {
            SlotDescriptor slotDesc = context.addSlotDesc(hiveTuple);
            slotDesc.setIsMaterialized(true);
            slotDesc.setType(column.getType());
            slotDesc.setColumn(column);
            slotDesc.setIsNullable(column.isAllowNull());
            slotDesc.setAutoInc(column.isAutoInc());
        }
        IcebergTableSink sink = new IcebergTableSink((IcebergExternalTable) icebergTableSink.getTargetTable());
        rootFragment.setSink(sink);
        return rootFragment;
    }

    @Override
    public PlanFragment visitPhysicalJdbcTableSink(PhysicalJdbcTableSink<? extends Plan> jdbcTableSink,
            PlanTranslatorContext context) {
        PlanFragment rootFragment = jdbcTableSink.child().accept(this, context);
        rootFragment.setOutputPartition(DataPartition.UNPARTITIONED);
        List<Column> targetTableColumns = jdbcTableSink.getCols();
        List<String> insertCols = targetTableColumns.stream()
                .map(Column::getName)
                .collect(Collectors.toList());

        JdbcTableSink sink = new JdbcTableSink(
                ((JdbcExternalTable) jdbcTableSink.getTargetTable()).getJdbcTable(),
                insertCols
        );
        rootFragment.setSink(sink);
        return rootFragment;
    }

    @Override
    public PlanFragment visitPhysicalFileSink(PhysicalFileSink<? extends Plan> fileSink,
            PlanTranslatorContext context) {
        PlanFragment sinkFragment = fileSink.child().accept(this, context);
        OutFileClause outFile = new OutFileClause(
                fileSink.getFilePath(),
                fileSink.getFormat(),
                fileSink.getProperties()
        );

        List<Expr> outputExprs = Lists.newArrayList();
        fileSink.getOutput().stream().map(Slot::getExprId)
                .forEach(exprId -> outputExprs.add(context.findSlotRef(exprId)));
        sinkFragment.setOutputExprs(outputExprs);

        // generate colLabels
        List<String> labels = fileSink.getOutput().stream().map(NamedExpression::getName).collect(Collectors.toList());

        // TODO: should not call legacy planner analyze in Nereids
        try {
            outFile.analyze(null, outputExprs, labels);
        } catch (Exception e) {
            throw new AnalysisException(e.getMessage(), e.getCause());
        }
        ResultFileSink resultFileSink = new ResultFileSink(sinkFragment.getPlanRoot().getId(), outFile,
                (ArrayList<String>) labels);

        sinkFragment.setSink(resultFileSink);
        return sinkFragment;
    }

    /* ********************************************************************************************
     * scan Node, in lexicographical order
     * ******************************************************************************************** */

    @Override
    public PlanFragment visitPhysicalFileScan(PhysicalFileScan fileScan, PlanTranslatorContext context) {
        List<Slot> slots = fileScan.getOutput();
        ExternalTable table = fileScan.getTable();
        TupleDescriptor tupleDescriptor = generateTupleDesc(slots, table, context);

        SessionVariable sv = ConnectContext.get().getSessionVariable();
        // TODO(cmy): determine the needCheckColumnPriv param
        ScanNode scanNode;
        if (table instanceof HMSExternalTable) {
            if (directoryLister == null) {
                this.directoryLister = new TransactionScopeCachingDirectoryListerFactory(
                        Config.max_external_table_split_file_meta_cache_num).get(new FileSystemDirectoryLister());
            }
            switch (((HMSExternalTable) table).getDlaType()) {
                case ICEBERG:
                    scanNode = new IcebergScanNode(context.nextPlanNodeId(), tupleDescriptor, false, sv);
                    break;
                case HIVE:
                    scanNode = new HiveScanNode(context.nextPlanNodeId(), tupleDescriptor, false, sv, directoryLister);
                    HiveScanNode hiveScanNode = (HiveScanNode) scanNode;
                    hiveScanNode.setSelectedPartitions(fileScan.getSelectedPartitions());
                    if (fileScan.getTableSample().isPresent()) {
                        hiveScanNode.setTableSample(new TableSample(fileScan.getTableSample().get().isPercent,
                                fileScan.getTableSample().get().sampleValue, fileScan.getTableSample().get().seek));
                    }
                    break;
                default:
                    throw new RuntimeException("do not support DLA type " + ((HMSExternalTable) table).getDlaType());
            }
        } else if (table instanceof IcebergExternalTable) {
            scanNode = new IcebergScanNode(context.nextPlanNodeId(), tupleDescriptor, false, sv);
        } else if (table instanceof PaimonExternalTable) {
            scanNode = new PaimonScanNode(context.nextPlanNodeId(), tupleDescriptor, false, sv);
        } else if (table instanceof TrinoConnectorExternalTable) {
            scanNode = new TrinoConnectorScanNode(context.nextPlanNodeId(), tupleDescriptor, false, sv);
        } else if (table instanceof MaxComputeExternalTable) {
            scanNode = new MaxComputeScanNode(context.nextPlanNodeId(), tupleDescriptor,
                    fileScan.getSelectedPartitions(), false, sv);
        } else if (table instanceof LakeSoulExternalTable) {
            scanNode = new LakeSoulScanNode(context.nextPlanNodeId(), tupleDescriptor, false, sv);
        } else {
            throw new RuntimeException("do not support table type " + table.getType());
        }
        if (fileScan.getTableSnapshot().isPresent() && scanNode instanceof FileQueryScanNode) {
            ((FileQueryScanNode) scanNode).setQueryTableSnapshot(fileScan.getTableSnapshot().get());
        }
        return getPlanFragmentForPhysicalFileScan(fileScan, context, scanNode, table, tupleDescriptor);
    }

    @Override
    public PlanFragment visitPhysicalEmptyRelation(PhysicalEmptyRelation emptyRelation, PlanTranslatorContext context) {
        List<Slot> output = emptyRelation.getOutput();
        TupleDescriptor tupleDescriptor = generateTupleDesc(output, null, context);
        for (Slot slot : output) {
            SlotRef slotRef = context.findSlotRef(slot.getExprId());
            slotRef.setLabel(slot.getName());
        }

        ArrayList<TupleId> tupleIds = new ArrayList<>();
        tupleIds.add(tupleDescriptor.getId());
        EmptySetNode emptySetNode = new EmptySetNode(context.nextPlanNodeId(), tupleIds);
        emptySetNode.setNereidsId(emptyRelation.getId());
        context.getNereidsIdToPlanNodeIdMap().put(emptyRelation.getId(), emptySetNode.getId());
        PlanFragment planFragment = createPlanFragment(emptySetNode,
                DataPartition.UNPARTITIONED, emptyRelation);
        context.addPlanFragment(planFragment);
        updateLegacyPlanIdToPhysicalPlan(planFragment.getPlanRoot(), emptyRelation);
        return planFragment;
    }

    @Override
    public PlanFragment visitPhysicalEsScan(PhysicalEsScan esScan, PlanTranslatorContext context) {
        List<Slot> slots = esScan.getOutput();
        TableIf table = esScan.getTable();
        TupleDescriptor tupleDescriptor = generateTupleDesc(slots, table, context);
        EsScanNode esScanNode = new EsScanNode(context.nextPlanNodeId(), tupleDescriptor,
                table instanceof EsExternalTable);
        esScanNode.setNereidsId(esScan.getId());
        context.getNereidsIdToPlanNodeIdMap().put(esScan.getId(), esScanNode.getId());
        Utils.execWithUncheckedException(esScanNode::init);
        context.addScanNode(esScanNode, esScan);
        context.getRuntimeTranslator().ifPresent(
                runtimeFilterGenerator -> runtimeFilterGenerator.getContext().getTargetListByScan(esScan).forEach(
                        expr -> runtimeFilterGenerator.translateRuntimeFilterTarget(expr, esScanNode, context)
                )
        );
        context.getTopnFilterContext().translateTarget(esScan, esScanNode, context);
        DataPartition dataPartition = DataPartition.RANDOM;
        PlanFragment planFragment = new PlanFragment(context.nextFragmentId(), esScanNode, dataPartition);
        context.addPlanFragment(planFragment);
        updateLegacyPlanIdToPhysicalPlan(planFragment.getPlanRoot(), esScan);
        return planFragment;
    }

    @Override
    public PlanFragment visitPhysicalHudiScan(PhysicalHudiScan fileScan, PlanTranslatorContext context) {
        if (directoryLister == null) {
            this.directoryLister = new TransactionScopeCachingDirectoryListerFactory(
                    Config.max_external_table_split_file_meta_cache_num).get(new FileSystemDirectoryLister());
        }
        List<Slot> slots = fileScan.getOutput();
        ExternalTable table = fileScan.getTable();
        TupleDescriptor tupleDescriptor = generateTupleDesc(slots, table, context);

        if (!(table instanceof HMSExternalTable) || ((HMSExternalTable) table).getDlaType() != DLAType.HUDI) {
            throw new RuntimeException("Invalid table type for Hudi scan: " + table.getType());
        }
        Preconditions.checkState(fileScan instanceof PhysicalHudiScan,
                "Invalid physical scan: " + fileScan.getClass().getSimpleName()
                        + " for Hudi table");
        PhysicalHudiScan hudiScan = (PhysicalHudiScan) fileScan;
        ScanNode scanNode = new HudiScanNode(context.nextPlanNodeId(), tupleDescriptor, false,
                hudiScan.getScanParams(), hudiScan.getIncrementalRelation(), ConnectContext.get().getSessionVariable(),
                directoryLister);
        if (fileScan.getTableSnapshot().isPresent()) {
            ((FileQueryScanNode) scanNode).setQueryTableSnapshot(fileScan.getTableSnapshot().get());
        }
        HudiScanNode hudiScanNode = (HudiScanNode) scanNode;
        hudiScanNode.setSelectedPartitions(fileScan.getSelectedPartitions());
        return getPlanFragmentForPhysicalFileScan(fileScan, context, scanNode, table, tupleDescriptor);
    }

    @NotNull
    private PlanFragment getPlanFragmentForPhysicalFileScan(PhysicalFileScan fileScan, PlanTranslatorContext context,
            ScanNode scanNode,
            ExternalTable table, TupleDescriptor tupleDescriptor) {
        scanNode.setNereidsId(fileScan.getId());
        context.getNereidsIdToPlanNodeIdMap().put(fileScan.getId(), scanNode.getId());
        scanNode.setPushDownAggNoGrouping(context.getRelationPushAggOp(fileScan.getRelationId()));

        TableName tableName = new TableName(null, "", "");
        TableRef ref = new TableRef(tableName, null, null);
        BaseTableRef tableRef = new BaseTableRef(ref, table, tableName);
        tupleDescriptor.setRef(tableRef);
        if (fileScan.getStats() != null) {
            scanNode.setCardinality((long) fileScan.getStats().getRowCount());
        }
        Utils.execWithUncheckedException(scanNode::init);
        context.addScanNode(scanNode, fileScan);
        ScanNode finalScanNode = scanNode;
        context.getRuntimeTranslator().ifPresent(
                runtimeFilterGenerator -> runtimeFilterGenerator.getContext().getTargetListByScan(fileScan).forEach(
                        expr -> runtimeFilterGenerator.translateRuntimeFilterTarget(expr, finalScanNode, context)
                )
        );
        context.getTopnFilterContext().translateTarget(fileScan, scanNode, context);
        // Create PlanFragment
        DataPartition dataPartition = DataPartition.RANDOM;
        PlanFragment planFragment = createPlanFragment(scanNode, dataPartition, fileScan);
        context.addPlanFragment(planFragment);
        updateLegacyPlanIdToPhysicalPlan(planFragment.getPlanRoot(), fileScan);
        return planFragment;
    }

    @Override
    public PlanFragment visitPhysicalJdbcScan(PhysicalJdbcScan jdbcScan, PlanTranslatorContext context) {
        List<Slot> slots = jdbcScan.getOutput();
        TableIf table = jdbcScan.getTable();
        TupleDescriptor tupleDescriptor = generateTupleDesc(slots, table, context);
        JdbcScanNode jdbcScanNode = new JdbcScanNode(context.nextPlanNodeId(), tupleDescriptor,
                table instanceof JdbcExternalTable);
        jdbcScanNode.setNereidsId(jdbcScan.getId());
        context.getNereidsIdToPlanNodeIdMap().put(jdbcScan.getId(), jdbcScanNode.getId());
        Utils.execWithUncheckedException(jdbcScanNode::init);
        context.addScanNode(jdbcScanNode, jdbcScan);
        context.getRuntimeTranslator().ifPresent(
                runtimeFilterGenerator -> runtimeFilterGenerator.getContext().getTargetListByScan(jdbcScan).forEach(
                        expr -> runtimeFilterGenerator.translateRuntimeFilterTarget(expr, jdbcScanNode, context)
                )
        );
        context.getTopnFilterContext().translateTarget(jdbcScan, jdbcScanNode, context);
        DataPartition dataPartition = DataPartition.RANDOM;
        PlanFragment planFragment = new PlanFragment(context.nextFragmentId(), jdbcScanNode, dataPartition);
        context.addPlanFragment(planFragment);
        updateLegacyPlanIdToPhysicalPlan(planFragment.getPlanRoot(), jdbcScan);
        return planFragment;
    }

    @Override
    public PlanFragment visitPhysicalOdbcScan(PhysicalOdbcScan odbcScan, PlanTranslatorContext context) {
        List<Slot> slots = odbcScan.getOutput();
        TableIf table = odbcScan.getTable();
        TupleDescriptor tupleDescriptor = generateTupleDesc(slots, table, context);
        OdbcScanNode odbcScanNode = new OdbcScanNode(context.nextPlanNodeId(), tupleDescriptor,
                (OdbcTable) table);
        odbcScanNode.setNereidsId(odbcScan.getId());
        context.getNereidsIdToPlanNodeIdMap().put(odbcScan.getId(), odbcScanNode.getId());
        Utils.execWithUncheckedException(odbcScanNode::init);
        context.addScanNode(odbcScanNode, odbcScan);
        context.getRuntimeTranslator().ifPresent(
                runtimeFilterGenerator -> runtimeFilterGenerator.getContext().getTargetListByScan(odbcScan).forEach(
                        expr -> runtimeFilterGenerator.translateRuntimeFilterTarget(expr, odbcScanNode, context)
                )
        );
        context.getTopnFilterContext().translateTarget(odbcScan, odbcScanNode, context);
        context.getTopnFilterContext().translateTarget(odbcScan, odbcScanNode, context);
        DataPartition dataPartition = DataPartition.RANDOM;
        PlanFragment planFragment = new PlanFragment(context.nextFragmentId(), odbcScanNode, dataPartition);
        context.addPlanFragment(planFragment);
        updateLegacyPlanIdToPhysicalPlan(planFragment.getPlanRoot(), odbcScan);
        return planFragment;
    }

    @Override
    public PlanFragment visitPhysicalOlapScan(PhysicalOlapScan olapScan, PlanTranslatorContext context) {
        List<Slot> slots = olapScan.getOutput();
        OlapTable olapTable = olapScan.getTable();
        // generate real output tuple
        TupleDescriptor tupleDescriptor = generateTupleDesc(slots, olapTable, context);

        // put virtual column expr into slot desc
        Map<ExprId, Expression> slotToVirtualColumnMap = olapScan.getSlotToVirtualColumnMap();
        for (SlotDescriptor slotDescriptor : tupleDescriptor.getSlots()) {
            ExprId exprId = context.findExprId(slotDescriptor.getId());
            if (slotToVirtualColumnMap.containsKey(exprId)) {
                slotDescriptor.setVirtualColumn(ExpressionTranslator.translate(
                        slotToVirtualColumnMap.get(exprId), context));
                context.getVirtualColumnIds().add(slotDescriptor.getId());
            }
        }

        // generate base index tuple because this fragment partitioned expr relay on slots of based index
        if (olapScan.getSelectedIndexId() != olapScan.getTable().getBaseIndexId()) {
            generateTupleDesc(olapScan.getBaseOutputs(), olapTable, context);
        }

        OlapScanNode olapScanNode = new OlapScanNode(context.nextPlanNodeId(), tupleDescriptor, "OlapScanNode");
        olapScanNode.setNereidsId(olapScan.getId());
<<<<<<< HEAD

        // translate ann topn info
        if (!olapScan.getAnnOrderKeys().isEmpty()) {
            TupleDescriptor annSortTuple = olapScanNode.getTupleDesc();
            List<Expr> orderingExprs = Lists.newArrayList();
            List<Boolean> ascOrders = Lists.newArrayList();
            List<Boolean> nullsFirstParams = Lists.newArrayList();
            List<OrderKey> annOrderKeys = olapScan.getAnnOrderKeys();
            annOrderKeys.forEach(k -> {
                orderingExprs.add(ExpressionTranslator.translate(k.getExpr(), context));
                ascOrders.add(k.isAsc());
                nullsFirstParams.add(k.isNullFirst());
            });
            SortInfo annSortInfo = new SortInfo(orderingExprs, ascOrders, nullsFirstParams, annSortTuple);
            olapScanNode.setAnnSortInfo(annSortInfo);
        }
        if (olapScan.getAnnLimit().isPresent()) {
            olapScanNode.setAnnSortLimit(olapScan.getAnnLimit().get());
        }

=======
        context.getNereidsIdToPlanNodeIdMap().put(olapScan.getId(), olapScanNode.getId());
>>>>>>> 7e7d5c56
        // TODO: move all node set cardinality into one place
        if (olapScan.getStats() != null) {
            // NOTICE: we should not set stats row count
            //   because it is whole table cardinality and will break block rules.
            // olapScanNode.setCardinality((long) olapScan.getStats().getRowCount());
            if (context.getSessionVariable() != null && context.getSessionVariable().forbidUnknownColStats) {
                for (int i = 0; i < slots.size(); i++) {
                    SlotReference slot = (SlotReference) slots.get(i);
                    boolean inVisibleCol = slot.getColumn().isPresent()
                            && StatisticConstants.shouldIgnoreCol(olapTable, slot.getColumn().get());
                    if (olapScan.getStats().findColumnStatistics(slot).isUnKnown()
                            && !isComplexDataType(slot.getDataType())
                            && !StatisticConstants.isSystemTable(olapTable)
                            && !inVisibleCol) {
                        context.addUnknownStatsColumn(olapScanNode, tupleDescriptor.getSlots().get(i).getId());
                    }
                }
            }
        }
        // TODO: Do we really need tableName here?
        TableName tableName = new TableName(null, "", "");
        TableRef ref = new TableRef(tableName, null, null);
        BaseTableRef tableRef = new BaseTableRef(ref, olapTable, tableName);
        tupleDescriptor.setRef(tableRef);
        olapScanNode.setSelectedPartitionIds(olapScan.getSelectedPartitionIds());
        olapScanNode.setSampleTabletIds(olapScan.getSelectedTabletIds());
        if (olapScan.getTableSample().isPresent()) {
            olapScanNode.setTableSample(new TableSample(olapScan.getTableSample().get().isPercent,
                    olapScan.getTableSample().get().sampleValue, olapScan.getTableSample().get().seek));
        }

        // TODO:  remove this switch?
        switch (olapScan.getTable().getKeysType()) {
            case AGG_KEYS:
            case UNIQUE_KEYS:
            case DUP_KEYS:
                PreAggStatus preAgg = olapScan.getPreAggStatus();
                olapScanNode.setSelectedIndexInfo(olapScan.getSelectedIndexId(), preAgg.isOn(), preAgg.getOffReason());
                break;
            default:
                throw new RuntimeException("Not supported key type: " + olapScan.getTable().getKeysType());
        }

        // create scan range
        Utils.execWithUncheckedException(olapScanNode::init);
        // TODO: process collect scan node in one place
        context.addScanNode(olapScanNode, olapScan);
        // TODO: process translate runtime filter in one place
        //   use real plan node to present rf apply and rf generator
        context.getRuntimeTranslator().ifPresent(
                runtimeFilterTranslator -> runtimeFilterTranslator.getContext().getTargetListByScan(olapScan)
                        .forEach(expr -> runtimeFilterTranslator.translateRuntimeFilterTarget(
                                expr, olapScanNode, context)
                )
        );
        context.getTopnFilterContext().translateTarget(olapScan, olapScanNode, context);
        olapScanNode.setPushDownAggNoGrouping(context.getRelationPushAggOp(olapScan.getRelationId()));
        // Create PlanFragment
        // TODO: use a util function to convert distribution to DataPartition
        DataPartition dataPartition = DataPartition.RANDOM;
        if (olapScan.getDistributionSpec() instanceof DistributionSpecHash) {
            DistributionSpecHash distributionSpecHash = (DistributionSpecHash) olapScan.getDistributionSpec();
            List<Expr> partitionExprs = distributionSpecHash.getOrderedShuffledColumns().stream()
                    .map(context::findSlotRef).collect(Collectors.toList());
            dataPartition = new DataPartition(TPartitionType.HASH_PARTITIONED, partitionExprs);
        }
        if (olapScan.getStats() != null) {
            olapScanNode.setCardinality((long) olapScan.getStats().getRowCount());
        }
        // TODO: maybe we could have a better way to create fragment
        PlanFragment planFragment = createPlanFragment(olapScanNode, dataPartition, olapScan);
        context.addPlanFragment(planFragment);
        updateLegacyPlanIdToPhysicalPlan(planFragment.getPlanRoot(), olapScan);
        return planFragment;
    }

    @Override
    public PlanFragment visitPhysicalDeferMaterializeOlapScan(
            PhysicalDeferMaterializeOlapScan deferMaterializeOlapScan, PlanTranslatorContext context) {
        PlanFragment planFragment = visitPhysicalOlapScan(deferMaterializeOlapScan.getPhysicalOlapScan(), context);
        OlapScanNode olapScanNode = (OlapScanNode) planFragment.getPlanRoot();
        TupleDescriptor tupleDescriptor = context.getTupleDesc(olapScanNode.getTupleId());
        for (SlotDescriptor slotDescriptor : tupleDescriptor.getSlots()) {
            if (deferMaterializeOlapScan.getDeferMaterializeSlotIds()
                    .contains(context.findExprId(slotDescriptor.getId()))) {
                slotDescriptor.setNeedMaterialize(false);
            }
        }
        context.createSlotDesc(tupleDescriptor, deferMaterializeOlapScan.getColumnIdSlot());
        context.getTopnFilterContext().translateTarget(deferMaterializeOlapScan, olapScanNode, context);
        return planFragment;
    }

    @Override
    public PlanFragment visitPhysicalOneRowRelation(PhysicalOneRowRelation oneRowRelation,
            PlanTranslatorContext context) {
        List<Slot> slots = oneRowRelation.getLogicalProperties().getOutput();
        TupleDescriptor oneRowTuple = generateTupleDesc(slots, null, context);

        List<Expr> legacyExprs = oneRowRelation.getProjects()
                .stream()
                .map(expr -> ExpressionTranslator.translate(expr, context))
                .collect(Collectors.toList());

        for (int i = 0; i < legacyExprs.size(); i++) {
            SlotDescriptor slotDescriptor = oneRowTuple.getSlots().get(i);
            Expr expr = legacyExprs.get(i);
            slotDescriptor.setSourceExpr(expr);
            slotDescriptor.setIsNullable(slots.get(i).nullable());
        }

        UnionNode unionNode = new UnionNode(context.nextPlanNodeId(), oneRowTuple.getId());
        unionNode.setNereidsId(oneRowRelation.getId());
        context.getNereidsIdToPlanNodeIdMap().put(oneRowRelation.getId(), unionNode.getId());
        unionNode.setCardinality(1L);
        unionNode.addConstExprList(legacyExprs);
        unionNode.finalizeForNereids(oneRowTuple.getSlots(), new ArrayList<>());

        PlanFragment planFragment = createPlanFragment(unionNode, DataPartition.UNPARTITIONED, oneRowRelation);
        context.addPlanFragment(planFragment);
        updateLegacyPlanIdToPhysicalPlan(planFragment.getPlanRoot(), oneRowRelation);
        return planFragment;
    }

    @Override
    public PlanFragment visitPhysicalSchemaScan(PhysicalSchemaScan schemaScan, PlanTranslatorContext context) {
        TableIf table = schemaScan.getTable();
        List<Slot> slots = ImmutableList.copyOf(schemaScan.getOutput());
        TupleDescriptor tupleDescriptor = generateTupleDesc(slots, table, context);

        // For the information_schema.rowsets table, the scan fragment needs to be sent to all BEs.
        // For other information_schema tables, the scan fragment only needs to be sent to one of the BEs.
        SchemaScanNode scanNode = null;
        if (BackendPartitionedSchemaScanNode.isBackendPartitionedSchemaTable(
                table.getName())) {
            scanNode = new BackendPartitionedSchemaScanNode(context.nextPlanNodeId(), table, tupleDescriptor,
                schemaScan.getSchemaCatalog().orElse(null), schemaScan.getSchemaDatabase().orElse(null),
                schemaScan.getSchemaTable().orElse(null));
        } else {
            scanNode = new SchemaScanNode(context.nextPlanNodeId(), tupleDescriptor,
                schemaScan.getSchemaCatalog().orElse(null), schemaScan.getSchemaDatabase().orElse(null),
                schemaScan.getSchemaTable().orElse(null));
        }
        scanNode.setNereidsId(schemaScan.getId());
        context.getNereidsIdToPlanNodeIdMap().put(schemaScan.getId(), scanNode.getId());
        SchemaScanNode finalScanNode = scanNode;
        context.getRuntimeTranslator().ifPresent(
                runtimeFilterGenerator -> runtimeFilterGenerator.getContext().getTargetListByScan(schemaScan)
                        .forEach(expr -> runtimeFilterGenerator
                                .translateRuntimeFilterTarget(expr, finalScanNode, context)
                )
        );
        context.addScanNode(scanNode, schemaScan);
        PlanFragment planFragment = createPlanFragment(scanNode, DataPartition.RANDOM, schemaScan);
        context.addPlanFragment(planFragment);
        updateLegacyPlanIdToPhysicalPlan(planFragment.getPlanRoot(), schemaScan);
        return planFragment;
    }

    @Override
    public PlanFragment visitPhysicalTVFRelation(PhysicalTVFRelation tvfRelation, PlanTranslatorContext context) {
        List<Slot> slots = tvfRelation.getLogicalProperties().getOutput();
        TupleDescriptor tupleDescriptor = generateTupleDesc(slots, tvfRelation.getFunction().getTable(), context);

        TableValuedFunctionIf catalogFunction = tvfRelation.getFunction().getCatalogFunction();
        SessionVariable sv = ConnectContext.get().getSessionVariable();
        ScanNode scanNode = catalogFunction.getScanNode(context.nextPlanNodeId(), tupleDescriptor, sv);
        scanNode.setNereidsId(tvfRelation.getId());
        context.getNereidsIdToPlanNodeIdMap().put(tvfRelation.getId(), scanNode.getId());
        Utils.execWithUncheckedException(scanNode::init);
        context.getRuntimeTranslator().ifPresent(
                runtimeFilterGenerator -> runtimeFilterGenerator.getContext().getTargetListByScan(tvfRelation)
                        .forEach(expr -> runtimeFilterGenerator.translateRuntimeFilterTarget(expr, scanNode, context)
                )
        );
        context.addScanNode(scanNode, tvfRelation);

        // TODO: it is weird update label in this way
        // set label for explain
        for (Slot slot : slots) {
            String tableColumnName = TableValuedFunctionIf.TVF_TABLE_PREFIX + tvfRelation.getFunction().getName()
                    + "." + slot.getName();
            context.findSlotRef(slot.getExprId()).setLabel(tableColumnName);
        }

        PlanFragment planFragment = createPlanFragment(scanNode, DataPartition.RANDOM, tvfRelation);
        context.addPlanFragment(planFragment);
        updateLegacyPlanIdToPhysicalPlan(planFragment.getPlanRoot(), tvfRelation);
        return planFragment;
    }


    /* ********************************************************************************************
     * other Node, in lexicographical order, ignore algorithm name. for example, HashAggregate -> Aggregate
     * ******************************************************************************************** */

    /**
     * Translate Agg.
     */
    @Override
    public PlanFragment visitPhysicalHashAggregate(
            PhysicalHashAggregate<? extends Plan> aggregate,
            PlanTranslatorContext context) {

        PlanFragment inputPlanFragment = aggregate.child(0).accept(this, context);
        List<List<Expr>> distributeExprLists = getDistributeExprs(aggregate.child(0));

        List<Expression> groupByExpressions = aggregate.getGroupByExpressions();
        List<NamedExpression> outputExpressions = aggregate.getOutputExpressions();

        // 1. generate slot reference for each group expression
        List<SlotReference> groupSlots = collectGroupBySlots(groupByExpressions, outputExpressions);
        ArrayList<Expr> execGroupingExpressions = groupByExpressions.stream()
                .map(e -> {
                    Expr result = ExpressionTranslator.translate(e, context);
                    if (result == null) {
                        throw new RuntimeException("translate " + e + " failed");
                    }
                    return result;
                })
                .collect(Collectors.toCollection(ArrayList::new));
        // 2. collect agg expressions and generate agg function to slot reference map
        List<Slot> aggFunctionOutput = Lists.newArrayList();
        List<AggregateExpression> aggregateExpressionList = outputExpressions.stream()
                .filter(o -> o.anyMatch(AggregateExpression.class::isInstance))
                .peek(o -> aggFunctionOutput.add(o.toSlot()))
                .map(o -> o.<AggregateExpression>collect(AggregateExpression.class::isInstance))
                .flatMap(Set::stream)
                .collect(Collectors.toList());
        ArrayList<FunctionCallExpr> execAggregateFunctions = aggregateExpressionList.stream()
                .map(aggregateFunction -> (FunctionCallExpr) ExpressionTranslator.translate(aggregateFunction, context))
                .collect(Collectors.toCollection(ArrayList::new));

        // 3. generate output tuple
        List<Slot> slotList = Lists.newArrayList();
        TupleDescriptor outputTupleDesc;
        slotList.addAll(groupSlots);
        slotList.addAll(aggFunctionOutput);
        outputTupleDesc = generateTupleDesc(slotList, null, context);

        List<Integer> aggFunOutputIds = ImmutableList.of();
        if (!aggFunctionOutput.isEmpty()) {
            aggFunOutputIds = outputTupleDesc
                    .getSlots()
                    .subList(groupSlots.size(), outputTupleDesc.getSlots().size())
                    .stream()
                    .map(slot -> slot.getId().asInt())
                    .collect(ImmutableList.toImmutableList());
        }
        boolean isPartial = aggregate.getAggregateParam().aggMode.productAggregateBuffer;
        AggregateInfo aggInfo = AggregateInfo.create(execGroupingExpressions, execAggregateFunctions,
                aggFunOutputIds, isPartial, outputTupleDesc, outputTupleDesc, aggregate.getAggPhase().toExec());
        AggregationNode aggregationNode = new AggregationNode(context.nextPlanNodeId(),
                inputPlanFragment.getPlanRoot(), aggInfo);

        aggregationNode.setChildrenDistributeExprLists(distributeExprLists);

        aggregationNode.setNereidsId(aggregate.getId());
        context.getNereidsIdToPlanNodeIdMap().put(aggregate.getId(), aggregationNode.getId());
        if (!aggregate.getAggMode().isFinalPhase) {
            aggregationNode.unsetNeedsFinalize();
        }

        switch (aggregate.getAggPhase()) {
            case LOCAL:
                // we should set is useStreamingAgg when has exchange,
                // so the `aggregationNode.setUseStreamingPreagg()` in the visitPhysicalDistribute
                break;
            case DISTINCT_LOCAL:
                aggregationNode.setIntermediateTuple();
                break;
            case GLOBAL:
            case DISTINCT_GLOBAL:
                break;
            default:
                throw new RuntimeException("Unsupported agg phase: " + aggregate.getAggPhase());
        }
        // TODO: use to set useStreamingAgg, we should remove it by set it in Nereids
        PhysicalHashAggregate firstAggregateInFragment = context.getFirstAggregateInFragment(inputPlanFragment);
        if (firstAggregateInFragment == null) {
            context.setFirstAggregateInFragment(inputPlanFragment, aggregate);
        }

        // in pipeline engine, we use parallel scan by default, but it broke the rule of data distribution
        // so, if we do final phase or merge without exchange.
        // we need turn of parallel scan to ensure to get correct result.
        PlanNode leftMostNode = inputPlanFragment.getPlanRoot();
        while (leftMostNode.getChildren().size() != 0 && !(leftMostNode instanceof ExchangeNode)) {
            leftMostNode = leftMostNode.getChild(0);
        }
        // TODO: nereids forbid all parallel scan under aggregate temporary, because nereids could generate
        //  so complex aggregate plan than legacy planner, and should add forbid parallel scan hint when
        //  generate physical aggregate plan.
        //  There is one exception, we use some precondition in optimizer, input to buffer always require any for input,
        //  so when agg mode is INPUT_TO_BUFFER, we do not forbid parallel scan
        if (aggregate.getAggregateParam().aggMode != AggMode.INPUT_TO_BUFFER) {
            inputPlanFragment.setHasColocatePlanNode(true);
            // Set colocate info in agg node. This is a hint for local shuffling to decide which type of
            // local exchanger will be used.
            aggregationNode.setColocate(true);

            Plan child = aggregate.child();
            // we should set colocate = true, when the same LogicalAggregate generate two PhysicalHashAggregates
            // in one fragment:
            //
            // agg(merge finalize)   <- current, set colocate = true
            //          |
            // agg(update serialize) <- child, also set colocate = true
            if (aggregate.getAggregateParam().aggMode.consumeAggregateBuffer
                    && child instanceof PhysicalHashAggregate
                    && !((PhysicalHashAggregate<Plan>) child).getAggregateParam().aggMode.consumeAggregateBuffer
                    && inputPlanFragment.getPlanRoot() instanceof AggregationNode) {
                AggregationNode childAgg = (AggregationNode) inputPlanFragment.getPlanRoot();
                childAgg.setColocate(true);
            }
        }
        if (aggregate.getTopnPushInfo() != null) {
            List<Expr> orderingExprs = Lists.newArrayList();
            List<Boolean> ascOrders = Lists.newArrayList();
            List<Boolean> nullsFirstParams = Lists.newArrayList();
            aggregate.getTopnPushInfo().orderkeys.forEach(k -> {
                orderingExprs.add(ExpressionTranslator.translate(k.getExpr(), context));
                ascOrders.add(k.isAsc());
                nullsFirstParams.add(k.isNullFirst());
            });
            SortInfo sortInfo = new SortInfo(orderingExprs, ascOrders, nullsFirstParams, outputTupleDesc);
            aggregationNode.setSortByGroupKey(sortInfo);
            if (aggregationNode.getLimit() == -1) {
                aggregationNode.setLimit(aggregate.getTopnPushInfo().limit);
            }
        } else {
            aggregationNode.setSortByGroupKey(null);
        }
        setPlanRoot(inputPlanFragment, aggregationNode, aggregate);
        if (aggregate.getStats() != null) {
            aggregationNode.setCardinality((long) aggregate.getStats().getRowCount());
        }
        updateLegacyPlanIdToPhysicalPlan(inputPlanFragment.getPlanRoot(), aggregate);
        return inputPlanFragment;
    }

    @Override
    public PlanFragment visitPhysicalStorageLayerAggregate(
            PhysicalStorageLayerAggregate storageLayerAggregate, PlanTranslatorContext context) {
        Preconditions.checkState((storageLayerAggregate.getRelation() instanceof PhysicalOlapScan
                        || storageLayerAggregate.getRelation() instanceof PhysicalFileScan),
                "PhysicalStorageLayerAggregate only support PhysicalOlapScan and PhysicalFileScan: "
                        + storageLayerAggregate.getRelation().getClass().getName());

        TPushAggOp pushAggOp;
        switch (storageLayerAggregate.getAggOp()) {
            case COUNT:
                pushAggOp = TPushAggOp.COUNT;
                break;
            case COUNT_ON_MATCH:
                pushAggOp = TPushAggOp.COUNT_ON_INDEX;
                break;
            case MIN_MAX:
                pushAggOp = TPushAggOp.MINMAX;
                break;
            case MIX:
                pushAggOp = TPushAggOp.MIX;
                break;
            default:
                throw new AnalysisException("Unsupported storage layer aggregate: "
                        + storageLayerAggregate.getAggOp());
        }

        if (storageLayerAggregate.getRelation() instanceof PhysicalFileScan
                && pushAggOp.equals(TPushAggOp.COUNT)
                && !ConnectContext.get().getSessionVariable().isEnableCountPushDownForExternalTable()) {
            pushAggOp = TPushAggOp.NONE;
        }

        context.setRelationPushAggOp(
                storageLayerAggregate.getRelation().getRelationId(), pushAggOp);

        PlanFragment planFragment = storageLayerAggregate.getRelation().accept(this, context);

        updateLegacyPlanIdToPhysicalPlan(planFragment.getPlanRoot(), storageLayerAggregate);
        return planFragment;
    }

    @Override
    public PlanFragment visitPhysicalAssertNumRows(PhysicalAssertNumRows<? extends Plan> assertNumRows,
            PlanTranslatorContext context) {
        PlanFragment currentFragment = assertNumRows.child().accept(this, context);
        List<List<Expr>> distributeExprLists = getDistributeExprs(assertNumRows.child());

        // we need convert all columns to nullable in AssertNumRows node
        // create a tuple for AssertNumRowsNode
        TupleDescriptor tupleDescriptor = context.generateTupleDesc();
        // create assertNode
        AssertNumRowsNode assertNumRowsNode = new AssertNumRowsNode(context.nextPlanNodeId(),
                currentFragment.getPlanRoot(),
                ExpressionTranslator.translateAssert(assertNumRows.getAssertNumRowsElement()), true, tupleDescriptor);
        assertNumRowsNode.setChildrenDistributeExprLists(distributeExprLists);
        assertNumRowsNode.setNereidsId(assertNumRows.getId());
        context.getNereidsIdToPlanNodeIdMap().put(assertNumRows.getId(), assertNumRowsNode.getId());

        // collect all child output slots
        List<TupleDescriptor> childTuples = context.getTupleDesc(currentFragment.getPlanRoot());
        List<SlotDescriptor> childSlotDescriptors = childTuples.stream()
                .map(TupleDescriptor::getSlots)
                .flatMap(Collection::stream)
                .collect(Collectors.toList());

        // create output slot based on child output
        Map<ExprId, SlotReference> childOutputMap = Maps.newHashMap();
        assertNumRows.child().getOutput().stream()
                .map(SlotReference.class::cast)
                .forEach(s -> childOutputMap.put(s.getExprId(), s));
        List<SlotDescriptor> slotDescriptors = Lists.newArrayList();
        for (SlotDescriptor slot : childSlotDescriptors) {
            SlotReference sf = childOutputMap.get(context.findExprId(slot.getId()));
            SlotDescriptor sd = context.createSlotDesc(tupleDescriptor, sf, slot.getParent().getTable());
            slotDescriptors.add(sd);
        }

        // set all output slot nullable
        slotDescriptors.forEach(sd -> sd.setIsNullable(true));

        addPlanRoot(currentFragment, assertNumRowsNode, assertNumRows);
        return currentFragment;
    }

    /**
     * NOTICE: Must translate left, which it's the producer of consumer.
     */
    @Override
    public PlanFragment visitPhysicalCTEAnchor(PhysicalCTEAnchor<? extends Plan, ? extends Plan> cteAnchor,
            PlanTranslatorContext context) {
        cteAnchor.child(0).accept(this, context);
        return cteAnchor.child(1).accept(this, context);
    }

    @Override
        public PlanFragment visitPhysicalCTEConsumer(PhysicalCTEConsumer cteConsumer,
            PlanTranslatorContext context) {
        CTEId cteId = cteConsumer.getCteId();

        MultiCastPlanFragment multiCastFragment = (MultiCastPlanFragment) context.getCteProduceFragments().get(cteId);
        Preconditions.checkState(multiCastFragment.getSink() instanceof MultiCastDataSink,
                "invalid multiCastFragment");

        MultiCastDataSink multiCastDataSink = (MultiCastDataSink) multiCastFragment.getSink();
        Preconditions.checkState(multiCastDataSink != null, "invalid multiCastDataSink");

        PhysicalCTEProducer<?> cteProducer = context.getCteProduceMap().get(cteId);
        Preconditions.checkState(cteProducer != null, "invalid cteProducer");

        context.getCteConsumerMap().put(cteId, cteConsumer);
        // set datasink to multicast data sink but do not set target now
        // target will be set when translate distribute
        DataStreamSink streamSink = new DataStreamSink();
        streamSink.setFragment(multiCastFragment);
        multiCastDataSink.getDataStreamSinks().add(streamSink);
        multiCastDataSink.getDestinations().add(Lists.newArrayList());

        // update expr to slot mapping
        TupleDescriptor tupleDescriptor = null;
        for (Slot producerSlot : cteProducer.getOutput()) {
            SlotRef slotRef = context.findSlotRef(producerSlot.getExprId());
            tupleDescriptor = slotRef.getDesc().getParent();
            for (Slot consumerSlot : cteConsumer.getProducerToConsumerSlotMap().get(producerSlot)) {
                context.addExprIdSlotRefPair(consumerSlot.getExprId(), slotRef);
            }
        }
        CTEScanNode cteScanNode = new CTEScanNode(tupleDescriptor);
        context.getRuntimeTranslator().ifPresent(runtimeFilterTranslator ->
                    runtimeFilterTranslator.getContext().getTargetListByScan(cteConsumer).forEach(
                            expr -> runtimeFilterTranslator.translateRuntimeFilterTarget(expr, cteScanNode, context)));
        context.getCteScanNodeMap().put(multiCastFragment.getFragmentId(), cteScanNode);

        return multiCastFragment;
    }

    @Override
    public PlanFragment visitPhysicalCTEProducer(PhysicalCTEProducer<? extends Plan> cteProducer,
            PlanTranslatorContext context) {
        PlanFragment child = cteProducer.child().accept(this, context);
        CTEId cteId = cteProducer.getCteId();
        context.getPlanFragments().remove(child);

        MultiCastPlanFragment multiCastPlanFragment = new MultiCastPlanFragment(child);
        MultiCastDataSink multiCastDataSink = new MultiCastDataSink();
        multiCastPlanFragment.setSink(multiCastDataSink);

        List<Expr> outputs = cteProducer.getOutput().stream()
                .map(e -> ExpressionTranslator.translate(e, context))
                .collect(Collectors.toList());

        multiCastPlanFragment.setOutputExprs(outputs);
        context.getCteProduceFragments().put(cteId, multiCastPlanFragment);
        context.getCteProduceMap().put(cteId, cteProducer);
        context.getPlanFragments().add(multiCastPlanFragment);
        return child;
    }

    @Override
    public PlanFragment visitPhysicalFilter(PhysicalFilter<? extends Plan> filter, PlanTranslatorContext context) {
        if (filter.child(0) instanceof AbstractPhysicalJoin) {
            AbstractPhysicalJoin<?, ?> join = (AbstractPhysicalJoin<?, ?>) filter.child();
            join.addFilterConjuncts(filter.getConjuncts());
        }
        PlanFragment inputFragment = filter.child(0).accept(this, context);

        // process multicast sink
        if (inputFragment instanceof MultiCastPlanFragment) {
            MultiCastDataSink multiCastDataSink = (MultiCastDataSink) inputFragment.getSink();
            DataStreamSink dataStreamSink = multiCastDataSink.getDataStreamSinks().get(
                    multiCastDataSink.getDataStreamSinks().size() - 1);
            if (CollectionUtils.isNotEmpty(dataStreamSink.getConjuncts())
                    || CollectionUtils.isNotEmpty(dataStreamSink.getProjections())) {
                String errMsg = "generate invalid plan \n" + filter.treeString();
                LOG.warn(errMsg);
                throw new AnalysisException(errMsg);
            }
            filter.getConjuncts().stream()
                    .map(e -> ExpressionTranslator.translate(e, context))
                    .forEach(dataStreamSink::addConjunct);
            return inputFragment;
        }

        PlanNode planNode = inputFragment.getPlanRoot();
        // the three nodes don't support conjuncts, need create a SelectNode to filter data
        if (planNode instanceof ExchangeNode || planNode instanceof SortNode || planNode instanceof UnionNode) {
            SelectNode selectNode = new SelectNode(context.nextPlanNodeId(), planNode);
            selectNode.setNereidsId(filter.getId());
            context.getNereidsIdToPlanNodeIdMap().put(filter.getId(), selectNode.getId());
            addConjunctsToPlanNode(filter, selectNode, context);
            addPlanRoot(inputFragment, selectNode, filter);
        } else {
            if (!(filter.child(0) instanceof AbstractPhysicalJoin)) {
                // already have filter on this node, we should not override it, so need a new node
                if (!planNode.getConjuncts().isEmpty()
                        // already have project on this node, filter need execute after project, so need a new node
                        || CollectionUtils.isNotEmpty(planNode.getProjectList())
                        // already have limit on this node, filter need execute after limit, so need a new node
                        || planNode.hasLimit()) {
                    planNode = new SelectNode(context.nextPlanNodeId(), planNode);
                    planNode.setNereidsId(filter.getId());
                    // NOTE: can't collect planNode.getId() on filter's child, such as scan node
                    // since if the filter is embedded into scan, the id mapping relation is not correct
                    // i.e, the physical filter's nereids's id will be mapped to final plan's scan node
                    context.getNereidsIdToPlanNodeIdMap().put(filter.getId(), planNode.getId());
                    addPlanRoot(inputFragment, planNode, filter);
                }
                addConjunctsToPlanNode(filter, planNode, context);
            }
        }
        updateLegacyPlanIdToPhysicalPlan(inputFragment.getPlanRoot(), filter);
        // in ut, filter.stats may be null
        if (filter.getStats() != null) {
            inputFragment.getPlanRoot().setCardinalityAfterFilter((long) filter.getStats().getRowCount());
        }
        return inputFragment;
    }

    @Override
    public PlanFragment visitPhysicalGenerate(PhysicalGenerate<? extends Plan> generate,
            PlanTranslatorContext context) {
        PlanFragment currentFragment = generate.child().accept(this, context);
        ArrayList<Expr> functionCalls = generate.getGenerators().stream()
                .map(e -> ExpressionTranslator.translate(e, context))
                .collect(Collectors.toCollection(ArrayList::new));
        TupleDescriptor tupleDescriptor = generateTupleDesc(generate.getGeneratorOutput(), null, context);
        List<TupleId> childOutputTupleIds = currentFragment.getPlanRoot().getOutputTupleIds();
        if (childOutputTupleIds == null || childOutputTupleIds.isEmpty()) {
            childOutputTupleIds = currentFragment.getPlanRoot().getTupleIds();
        }
        List<SlotId> outputSlotIds = Stream.concat(childOutputTupleIds.stream(),
                        Stream.of(tupleDescriptor.getId()))
                .map(id -> context.getTupleDesc(id).getSlots())
                .flatMap(List::stream)
                .map(SlotDescriptor::getId)
                .collect(Collectors.toList());
        TableFunctionNode tableFunctionNode = new TableFunctionNode(context.nextPlanNodeId(),
                currentFragment.getPlanRoot(), tupleDescriptor.getId(), functionCalls, outputSlotIds);
        tableFunctionNode.setNereidsId(generate.getId());
        context.getNereidsIdToPlanNodeIdMap().put(generate.getId(), tableFunctionNode.getId());
        addPlanRoot(currentFragment, tableFunctionNode, generate);
        return currentFragment;
    }

    /**
     * the contract of hash join node with BE
     * 1. hash join contains 3 types of predicates:
     *   a. equal join conjuncts
     *   b. other join conjuncts
     *   c. other predicates (denoted by filter conjuncts in the rest of comments)
     * <p>
     * 2. hash join contains 3 tuple descriptors
     *   a. input tuple descriptors, corresponding to the left child output and right child output.
     *      If its column is selected, it will be displayed in explain by `tuple ids`.
     *      for example, select L.* from L join R on ..., because no column from R are selected, tuple ids only
     *      contains output tuple of L.
     *      equal join conjuncts is bound on input tuple descriptors.
     * <p>
     *   b.intermediate tuple.
     *      This tuple describes schema of the output block after evaluating equal join conjuncts
     *      and other join conjuncts.
     * <p>
     *      Other join conjuncts currently is bound on intermediate tuple. There are some historical reason, and it
     *      should be bound on input tuple in the future.
     * <p>
     *      filter conjuncts will be evaluated on the intermediate tuple. That means the input block of filter is
     *      described by intermediate tuple, and hence filter conjuncts should be bound on intermediate tuple.
     * <p>
     *      In order to be compatible with old version, intermediate tuple is not pruned. For example, intermediate
     *      tuple contains all slots from both sides of children. After probing hash-table, BE does not need to
     *      materialize all slots in intermediate tuple. The slots in HashJoinNode.hashOutputSlotIds will be
     *      materialized by BE. If `hashOutputSlotIds` is empty, all slots will be materialized.
     * <p>
     *      In case of outer join, the slots in intermediate should be set nullable.
     *      For example,
     *      select L.*, R.* from L left outer join R on ...
     *      All slots from R in intermediate tuple should be nullable.
     * <p>
     *   c. output tuple
     *      This describes the schema of hash join output block.
     * 3. Intermediate tuple
     *      for BE performance reason, the slots in intermediate tuple
     *      depends on the join type and other join conjuncts.
     *      In general, intermediate tuple contains all slots of both children, except one case.
     *      For left-semi/left-ant (right-semi/right-semi) join without other join conjuncts, intermediate tuple
     *      only contains left (right) children output slots.
     *
     */
    @Override
    public PlanFragment visitPhysicalHashJoin(
            PhysicalHashJoin<? extends Plan, ? extends Plan> hashJoin,
            PlanTranslatorContext context) {
        Preconditions.checkArgument(hashJoin.left() instanceof PhysicalPlan,
                "HashJoin's left child should be PhysicalPlan");
        Preconditions.checkArgument(hashJoin.right() instanceof PhysicalPlan,
                "HashJoin's left child should be PhysicalPlan");
        PhysicalHashJoin<PhysicalPlan, PhysicalPlan> physicalHashJoin
                = (PhysicalHashJoin<PhysicalPlan, PhysicalPlan>) hashJoin;
        // NOTICE: We must visit from right to left, to ensure the last fragment is root fragment
        PlanFragment rightFragment = hashJoin.child(1).accept(this, context);
        PlanFragment leftFragment = hashJoin.child(0).accept(this, context);
        List<List<Expr>> distributeExprLists = getDistributeExprs(physicalHashJoin.left(), physicalHashJoin.right());

        if (JoinUtils.shouldNestedLoopJoin(hashJoin)) {
            throw new RuntimeException("Physical hash join could not execute without equal join condition.");
        }

        PlanNode leftPlanRoot = leftFragment.getPlanRoot();
        PlanNode rightPlanRoot = rightFragment.getPlanRoot();
        JoinType joinType = hashJoin.getJoinType();

        List<Expr> execEqConjuncts = hashJoin.getHashJoinConjuncts().stream()
                .map(EqualPredicate.class::cast)
                .map(e -> JoinUtils.swapEqualToForChildrenOrder(e, hashJoin.left().getOutputSet()))
                .map(e -> ExpressionTranslator.translate(e, context))
                .collect(Collectors.toList());
        List<Expr> markConjuncts = ImmutableList.of();
        boolean isHashJoinConjunctsEmpty = hashJoin.getHashJoinConjuncts().isEmpty();
        boolean isMarkJoinConjunctsEmpty = hashJoin.getMarkJoinConjuncts().isEmpty();
        JoinOperator joinOperator = JoinType.toJoinOperator(joinType);
        if (isHashJoinConjunctsEmpty) {
            // if hash join conjuncts is empty, means mark join conjuncts must be EqualPredicate
            // BE should use mark join conjuncts to build hash table
            Preconditions.checkState(!isMarkJoinConjunctsEmpty, "mark join conjuncts should not be empty.");
            markConjuncts = hashJoin.getMarkJoinConjuncts().stream()
                    .map(EqualPredicate.class::cast)
                    .map(e -> JoinUtils.swapEqualToForChildrenOrder(e, hashJoin.left().getOutputSet()))
                    .map(e -> ExpressionTranslator.translate(e, context))
                    .collect(Collectors.toList());
            // in order to process semi/anti join with no hash conjunct and having mark conjunct effeciently
            // we can use mark conjunct as hash conjunct with slight different behavior if meets null values
            // so we use null aware semi/anti join to indicate it's a null aware hash conjunct
            // it's unnecessary to introduce new join type like NULL_AWARE_LEFT_SEMI_JOIN in nereids
            // so we translate the join type here to let be known if the hash conjunct is null aware
            if (joinOperator == JoinOperator.LEFT_ANTI_JOIN) {
                joinOperator = JoinOperator.NULL_AWARE_LEFT_ANTI_JOIN;
            } else if (joinOperator == JoinOperator.LEFT_SEMI_JOIN) {
                joinOperator = JoinOperator.NULL_AWARE_LEFT_SEMI_JOIN;
            }
        }

        HashJoinNode hashJoinNode = new HashJoinNode(context.nextPlanNodeId(), leftPlanRoot,
                rightPlanRoot, joinOperator, execEqConjuncts, Lists.newArrayList(), markConjuncts,
                null, null, null, hashJoin.isMarkJoin());
        hashJoinNode.setNereidsId(hashJoin.getId());
        context.getNereidsIdToPlanNodeIdMap().put(hashJoin.getId(), hashJoinNode.getId());
        hashJoinNode.setChildrenDistributeExprLists(distributeExprLists);
        PlanFragment currentFragment = connectJoinNode(hashJoinNode, leftFragment, rightFragment, context, hashJoin);

        if (JoinUtils.shouldColocateJoin(physicalHashJoin)) {
            // TODO: add reason
            hashJoinNode.setColocate(true, "");
            leftFragment.setHasColocatePlanNode(true);
        } else if (JoinUtils.shouldBroadcastJoin(physicalHashJoin)) {
            Preconditions.checkState(rightPlanRoot instanceof ExchangeNode,
                    "right child of broadcast join must be ExchangeNode but it is " + rightFragment.getPlanRoot());
            Preconditions.checkState(rightFragment.getChildren().size() == 1,
                    "right child of broadcast join must have 1 child, but meet " + rightFragment.getChildren().size());
            ((ExchangeNode) rightPlanRoot).setRightChildOfBroadcastHashJoin(true);
            hashJoinNode.setDistributionMode(DistributionMode.BROADCAST);
        } else if (JoinUtils.shouldBucketShuffleJoin(physicalHashJoin)) {
            hashJoinNode.setDistributionMode(DistributionMode.BUCKET_SHUFFLE);
        } else {
            hashJoinNode.setDistributionMode(DistributionMode.PARTITIONED);
        }

        // Nereids does not care about output order of join,
        // but BE need left child's output must be before right child's output.
        // So we need to swap the output order of left and right child if necessary.
        // TODO: revert this after Nereids could ensure the output order is correct.
        List<TupleDescriptor> leftTuples = context.getTupleDesc(leftPlanRoot);
        List<SlotDescriptor> leftSlotDescriptors = leftTuples.stream()
                .map(TupleDescriptor::getSlots)
                .flatMap(Collection::stream)
                .collect(Collectors.toList());
        List<TupleDescriptor> rightTuples = context.getTupleDesc(rightPlanRoot);
        List<SlotDescriptor> rightSlotDescriptors = rightTuples.stream()
                .map(TupleDescriptor::getSlots)
                .flatMap(Collection::stream)
                .collect(Collectors.toList());
        Map<ExprId, SlotReference> outputSlotReferenceMap = hashJoin.getOutput().stream()
                .map(SlotReference.class::cast)
                .collect(Collectors.toMap(Slot::getExprId, s -> s, (existing, replacement) -> existing));
        List<SlotReference> outputSlotReferences = Stream.concat(leftTuples.stream(), rightTuples.stream())
                .map(TupleDescriptor::getSlots)
                .flatMap(Collection::stream)
                .map(sd -> context.findExprId(sd.getId()))
                .map(outputSlotReferenceMap::get)
                .filter(Objects::nonNull)
                .collect(Collectors.toList());

        Map<ExprId, SlotReference> hashOutputSlotReferenceMap = Maps.newHashMap(outputSlotReferenceMap);

        hashJoin.getOtherJoinConjuncts()
                .stream()
                .flatMap(e -> e.getInputSlots().stream())
                .map(SlotReference.class::cast)
                .forEach(s -> hashOutputSlotReferenceMap.put(s.getExprId(), s));
        if (!isHashJoinConjunctsEmpty && !isMarkJoinConjunctsEmpty) {
            // if hash join conjuncts is NOT empty, mark join conjuncts would be processed like other conjuncts
            // BE should deal with mark join conjuncts differently, its result is 3 value bool(true, false, null)
            hashJoin.getMarkJoinConjuncts()
                    .stream()
                    .flatMap(e -> e.getInputSlots().stream())
                    .map(SlotReference.class::cast)
                    .forEach(s -> hashOutputSlotReferenceMap.put(s.getExprId(), s));
        }
        hashJoin.getFilterConjuncts().stream()
                .flatMap(e -> e.getInputSlots().stream())
                .map(SlotReference.class::cast)
                .forEach(s -> hashOutputSlotReferenceMap.put(s.getExprId(), s));

        Map<ExprId, SlotReference> leftChildOutputMap = hashJoin.left().getOutput().stream()
                .map(SlotReference.class::cast)
                .collect(Collectors.toMap(Slot::getExprId, s -> s, (existing, replacement) -> existing));
        Map<ExprId, SlotReference> rightChildOutputMap = hashJoin.right().getOutput().stream()
                .map(SlotReference.class::cast)
                .collect(Collectors.toMap(Slot::getExprId, s -> s, (existing, replacement) -> existing));

        // translate runtime filter
        context.getRuntimeTranslator().ifPresent(runtimeFilterTranslator -> physicalHashJoin.getRuntimeFilters()
                .forEach(filter -> runtimeFilterTranslator.createLegacyRuntimeFilter(filter, hashJoinNode, context)));

        // make intermediate tuple
        List<SlotDescriptor> leftIntermediateSlotDescriptor = Lists.newArrayList();
        List<SlotDescriptor> rightIntermediateSlotDescriptor = Lists.newArrayList();
        TupleDescriptor intermediateDescriptor = context.generateTupleDesc();

        if (hashJoin.getOtherJoinConjuncts().isEmpty() && (isHashJoinConjunctsEmpty != isMarkJoinConjunctsEmpty)
                && (joinType == JoinType.LEFT_ANTI_JOIN
                || joinType == JoinType.LEFT_SEMI_JOIN
                || joinType == JoinType.NULL_AWARE_LEFT_ANTI_JOIN)) {
            for (SlotDescriptor leftSlotDescriptor : leftSlotDescriptors) {
                if (!leftSlotDescriptor.isMaterialized()) {
                    continue;
                }
                SlotReference sf = leftChildOutputMap.get(context.findExprId(leftSlotDescriptor.getId()));
                SlotDescriptor sd;
                if (sf == null && leftSlotDescriptor.getColumn().getName().equals(Column.ROWID_COL)) {
                    // TODO: temporary code for two phase read, should remove it after refactor
                    sd = context.getDescTable().copySlotDescriptor(intermediateDescriptor, leftSlotDescriptor);
                } else {
                    sd = context.createSlotDesc(intermediateDescriptor, sf, leftSlotDescriptor.getParent().getTable());
                    if (hashOutputSlotReferenceMap.get(sf.getExprId()) != null) {
                        hashJoinNode.addSlotIdToHashOutputSlotIds(leftSlotDescriptor.getId());
                        hashJoinNode.getHashOutputExprSlotIdMap().put(sf.getExprId(), leftSlotDescriptor.getId());
                    }
                }
                leftIntermediateSlotDescriptor.add(sd);
            }
        } else if (hashJoin.getOtherJoinConjuncts().isEmpty() && (isHashJoinConjunctsEmpty != isMarkJoinConjunctsEmpty)
                && (joinType == JoinType.RIGHT_ANTI_JOIN || joinType == JoinType.RIGHT_SEMI_JOIN)) {
            for (SlotDescriptor rightSlotDescriptor : rightSlotDescriptors) {
                if (!rightSlotDescriptor.isMaterialized()) {
                    continue;
                }
                SlotReference sf = rightChildOutputMap.get(context.findExprId(rightSlotDescriptor.getId()));
                SlotDescriptor sd;
                if (sf == null && rightSlotDescriptor.getColumn().getName().equals(Column.ROWID_COL)) {
                    // TODO: temporary code for two phase read, should remove it after refactor
                    sd = context.getDescTable().copySlotDescriptor(intermediateDescriptor, rightSlotDescriptor);
                } else {
                    sd = context.createSlotDesc(intermediateDescriptor, sf, rightSlotDescriptor.getParent().getTable());
                    if (hashOutputSlotReferenceMap.get(sf.getExprId()) != null) {
                        hashJoinNode.addSlotIdToHashOutputSlotIds(rightSlotDescriptor.getId());
                        hashJoinNode.getHashOutputExprSlotIdMap().put(sf.getExprId(), rightSlotDescriptor.getId());
                    }
                }
                rightIntermediateSlotDescriptor.add(sd);
            }
        } else {
            for (SlotDescriptor leftSlotDescriptor : leftSlotDescriptors) {
                if (!leftSlotDescriptor.isMaterialized()) {
                    continue;
                }
                SlotReference sf = leftChildOutputMap.get(context.findExprId(leftSlotDescriptor.getId()));
                SlotDescriptor sd;
                if (sf == null && leftSlotDescriptor.getColumn().getName().equals(Column.ROWID_COL)) {
                    // TODO: temporary code for two phase read, should remove it after refactor
                    sd = context.getDescTable().copySlotDescriptor(intermediateDescriptor, leftSlotDescriptor);
                } else {
                    sd = context.createSlotDesc(intermediateDescriptor, sf, leftSlotDescriptor.getParent().getTable());
                    // sd = context.createSlotDesc(intermediateDescriptor, sf);
                    if (hashOutputSlotReferenceMap.get(sf.getExprId()) != null) {
                        hashJoinNode.addSlotIdToHashOutputSlotIds(leftSlotDescriptor.getId());
                        hashJoinNode.getHashOutputExprSlotIdMap().put(sf.getExprId(), leftSlotDescriptor.getId());
                    }
                }
                leftIntermediateSlotDescriptor.add(sd);
            }
            for (SlotDescriptor rightSlotDescriptor : rightSlotDescriptors) {
                if (!rightSlotDescriptor.isMaterialized()) {
                    continue;
                }
                SlotReference sf = rightChildOutputMap.get(context.findExprId(rightSlotDescriptor.getId()));
                SlotDescriptor sd;
                if (sf == null && rightSlotDescriptor.getColumn().getName().equals(Column.ROWID_COL)) {
                    // TODO: temporary code for two phase read, should remove it after refactor
                    sd = context.getDescTable().copySlotDescriptor(intermediateDescriptor, rightSlotDescriptor);
                } else {
                    sd = context.createSlotDesc(intermediateDescriptor, sf, rightSlotDescriptor.getParent().getTable());
                    if (hashOutputSlotReferenceMap.get(sf.getExprId()) != null) {
                        hashJoinNode.addSlotIdToHashOutputSlotIds(rightSlotDescriptor.getId());
                        hashJoinNode.getHashOutputExprSlotIdMap().put(sf.getExprId(), rightSlotDescriptor.getId());
                    }
                }
                rightIntermediateSlotDescriptor.add(sd);
            }
        }

        if (hashJoin.getMarkJoinSlotReference().isPresent()) {
            SlotReference sf = hashJoin.getMarkJoinSlotReference().get();
            outputSlotReferences.add(sf);
            context.createSlotDesc(intermediateDescriptor, sf);
            if (hashOutputSlotReferenceMap.get(sf.getExprId()) != null) {
                SlotRef markJoinSlotId = context.findSlotRef(sf.getExprId());
                Preconditions.checkState(markJoinSlotId != null);
                hashJoinNode.addSlotIdToHashOutputSlotIds(markJoinSlotId.getSlotId());
                hashJoinNode.getHashOutputExprSlotIdMap().put(sf.getExprId(), markJoinSlotId.getSlotId());
            }
        }

        // set slots as nullable for outer join
        if (joinType == JoinType.LEFT_OUTER_JOIN || joinType == JoinType.FULL_OUTER_JOIN) {
            rightIntermediateSlotDescriptor.forEach(sd -> sd.setIsNullable(true));
        }
        if (joinType == JoinType.RIGHT_OUTER_JOIN || joinType == JoinType.FULL_OUTER_JOIN) {
            leftIntermediateSlotDescriptor.forEach(sd -> sd.setIsNullable(true));
        }

        // Constant expr will cause be crash.
        // But EliminateJoinCondition and Expression Rewrite already eliminate true literal.
        List<Expr> otherJoinConjuncts = hashJoin.getOtherJoinConjuncts()
                .stream()
                .map(e -> ExpressionTranslator.translate(e, context))
                .collect(Collectors.toList());

        hashJoin.getFilterConjuncts().stream()
                .map(e -> ExpressionTranslator.translate(e, context))
                .forEach(hashJoinNode::addConjunct);

        hashJoinNode.setOtherJoinConjuncts(otherJoinConjuncts);

        if (!isHashJoinConjunctsEmpty && !isMarkJoinConjunctsEmpty) {
            // add mark join conjuncts to hash join node
            List<Expr> markJoinConjuncts = hashJoin.getMarkJoinConjuncts()
                    .stream()
                    .map(e -> ExpressionTranslator.translate(e, context))
                    .collect(Collectors.toList());
            hashJoinNode.setMarkJoinConjuncts(markJoinConjuncts);
        }

        hashJoinNode.setvIntermediateTupleDescList(Lists.newArrayList(intermediateDescriptor));

        if (hashJoin.isShouldTranslateOutput()) {
            // translate output expr on intermediate tuple
            List<Expr> srcToOutput = outputSlotReferences.stream()
                    .map(e -> ExpressionTranslator.translate(e, context))
                    .collect(Collectors.toList());

            TupleDescriptor outputDescriptor = context.generateTupleDesc();
            outputSlotReferences.forEach(s -> context.createSlotDesc(outputDescriptor, s));

            hashJoinNode.setOutputTupleDesc(outputDescriptor);
            hashJoinNode.setProjectList(srcToOutput);
        }
        if (hashJoin.getStats() != null) {
            hashJoinNode.setCardinality((long) hashJoin.getStats().getRowCount());
        }
        updateLegacyPlanIdToPhysicalPlan(currentFragment.getPlanRoot(), hashJoin);
        return currentFragment;
    }

    @Override
    public PlanFragment visitPhysicalNestedLoopJoin(
            PhysicalNestedLoopJoin<? extends Plan, ? extends Plan> nestedLoopJoin,
            PlanTranslatorContext context) {
        // NOTICE: We must visit from right to left, to ensure the last fragment is root fragment
        // TODO: we should add a helper method to wrap this logic.
        //   Maybe something like private List<PlanFragment> postOrderVisitChildren(
        //       PhysicalPlan plan, PlanVisitor visitor, Context context).
        PlanFragment rightFragment = nestedLoopJoin.child(1).accept(this, context);
        PlanFragment leftFragment = nestedLoopJoin.child(0).accept(this, context);
        List<List<Expr>> distributeExprLists = getDistributeExprs(nestedLoopJoin.child(0), nestedLoopJoin.child(1));
        PlanNode leftFragmentPlanRoot = leftFragment.getPlanRoot();
        PlanNode rightFragmentPlanRoot = rightFragment.getPlanRoot();

        if (!JoinUtils.shouldNestedLoopJoin(nestedLoopJoin)) {
            throw new RuntimeException("Physical nested loop join could not execute with equal join condition.");
        }

        List<TupleDescriptor> leftTuples = context.getTupleDesc(leftFragmentPlanRoot);
        List<TupleDescriptor> rightTuples = context.getTupleDesc(rightFragmentPlanRoot);
        List<TupleId> tupleIds = Stream.concat(leftTuples.stream(), rightTuples.stream())
                .map(TupleDescriptor::getId)
                .collect(Collectors.toList());

        JoinType joinType = nestedLoopJoin.getJoinType();

        NestedLoopJoinNode nestedLoopJoinNode = new NestedLoopJoinNode(context.nextPlanNodeId(),
                leftFragmentPlanRoot, rightFragmentPlanRoot, tupleIds, JoinType.toJoinOperator(joinType),
                null, null, null, nestedLoopJoin.isMarkJoin());
        nestedLoopJoinNode.setNereidsId(nestedLoopJoin.getId());
        context.getNereidsIdToPlanNodeIdMap().put(nestedLoopJoin.getId(), nestedLoopJoinNode.getId());
        nestedLoopJoinNode.setChildrenDistributeExprLists(distributeExprLists);
        if (nestedLoopJoin.getStats() != null) {
            nestedLoopJoinNode.setCardinality((long) nestedLoopJoin.getStats().getRowCount());
        }
        nestedLoopJoinNode.setChild(0, leftFragment.getPlanRoot());
        nestedLoopJoinNode.setChild(1, rightFragment.getPlanRoot());
        setPlanRoot(leftFragment, nestedLoopJoinNode, nestedLoopJoin);
        // TODO: what's this? do we really need to set this?
        rightFragment.getPlanRoot().setCompactData(false);
        context.mergePlanFragment(rightFragment, leftFragment);
        for (PlanFragment rightChild : rightFragment.getChildren()) {
            leftFragment.addChild(rightChild);
        }
        // translate runtime filter
        context.getRuntimeTranslator().ifPresent(runtimeFilterTranslator -> {
            List<RuntimeFilter> filters = nestedLoopJoin.getRuntimeFilters();
            filters.forEach(filter -> runtimeFilterTranslator
                    .createLegacyRuntimeFilter(filter, nestedLoopJoinNode, context));
            if (filters.stream().anyMatch(filter -> filter.getType() == TRuntimeFilterType.BITMAP)) {
                nestedLoopJoinNode.setOutputLeftSideOnly(true);
            }
        });

        Map<ExprId, SlotReference> leftChildOutputMap = nestedLoopJoin.child(0).getOutput().stream()
                .map(SlotReference.class::cast)
                .collect(Collectors.toMap(Slot::getExprId, s -> s, (existing, replacement) -> existing));
        Map<ExprId, SlotReference> rightChildOutputMap = nestedLoopJoin.child(1).getOutput().stream()
                .map(SlotReference.class::cast)
                .collect(Collectors.toMap(Slot::getExprId, s -> s, (existing, replacement) -> existing));
        // make intermediate tuple
        List<SlotDescriptor> leftIntermediateSlotDescriptor = Lists.newArrayList();
        List<SlotDescriptor> rightIntermediateSlotDescriptor = Lists.newArrayList();
        TupleDescriptor intermediateDescriptor = context.generateTupleDesc();

        // Nereids does not care about output order of join,
        // but BE need left child's output must be before right child's output.
        // So we need to swap the output order of left and right child if necessary.
        // TODO: revert this after Nereids could ensure the output order is correct.
        List<SlotDescriptor> leftSlotDescriptors = leftTuples.stream()
                .map(TupleDescriptor::getSlots)
                .flatMap(Collection::stream)
                .collect(Collectors.toList());
        List<SlotDescriptor> rightSlotDescriptors = rightTuples.stream()
                .map(TupleDescriptor::getSlots)
                .flatMap(Collection::stream)
                .collect(Collectors.toList());
        Map<ExprId, SlotReference> outputSlotReferenceMap = Maps.newHashMap();

        nestedLoopJoin.getOutput().stream()
                .map(SlotReference.class::cast)
                .forEach(s -> outputSlotReferenceMap.put(s.getExprId(), s));
        nestedLoopJoin.getFilterConjuncts().stream()
                .flatMap(e -> e.getInputSlots().stream())
                .map(SlotReference.class::cast)
                .forEach(s -> outputSlotReferenceMap.put(s.getExprId(), s));
        List<SlotReference> outputSlotReferences = Stream.concat(leftTuples.stream(), rightTuples.stream())
                .map(TupleDescriptor::getSlots)
                .flatMap(Collection::stream)
                .map(sd -> context.findExprId(sd.getId()))
                .map(outputSlotReferenceMap::get)
                .filter(Objects::nonNull)
                .collect(Collectors.toList());

        // TODO: because of the limitation of be, the VNestedLoopJoinNode will output column from both children
        // in the intermediate tuple, so fe have to do the same, if be fix the problem, we can change it back.
        for (SlotDescriptor leftSlotDescriptor : leftSlotDescriptors) {
            if (!leftSlotDescriptor.isMaterialized()) {
                continue;
            }
            SlotReference sf = leftChildOutputMap.get(context.findExprId(leftSlotDescriptor.getId()));
            SlotDescriptor sd;
            if (sf == null && leftSlotDescriptor.getColumn().getName().equals(Column.ROWID_COL)) {
                // TODO: temporary code for two phase read, should remove it after refactor
                sd = context.getDescTable().copySlotDescriptor(intermediateDescriptor, leftSlotDescriptor);
            } else {
                sd = context.createSlotDesc(intermediateDescriptor, sf, leftSlotDescriptor.getParent().getTable());
            }
            leftIntermediateSlotDescriptor.add(sd);
        }
        for (SlotDescriptor rightSlotDescriptor : rightSlotDescriptors) {
            if (!rightSlotDescriptor.isMaterialized()) {
                continue;
            }
            SlotReference sf = rightChildOutputMap.get(context.findExprId(rightSlotDescriptor.getId()));
            SlotDescriptor sd;
            if (sf == null && rightSlotDescriptor.getColumn().getName().equals(Column.ROWID_COL)) {
                // TODO: temporary code for two phase read, should remove it after refactor
                sd = context.getDescTable().copySlotDescriptor(intermediateDescriptor, rightSlotDescriptor);
            } else {
                sd = context.createSlotDesc(intermediateDescriptor, sf, rightSlotDescriptor.getParent().getTable());
            }
            rightIntermediateSlotDescriptor.add(sd);
        }

        if (nestedLoopJoin.getMarkJoinSlotReference().isPresent()) {
            outputSlotReferences.add(nestedLoopJoin.getMarkJoinSlotReference().get());
            context.createSlotDesc(intermediateDescriptor, nestedLoopJoin.getMarkJoinSlotReference().get());
        }

        // set slots as nullable for outer join
        if (joinType == JoinType.LEFT_OUTER_JOIN || joinType == JoinType.FULL_OUTER_JOIN) {
            rightIntermediateSlotDescriptor.forEach(sd -> sd.setIsNullable(true));
        }
        if (joinType == JoinType.RIGHT_OUTER_JOIN || joinType == JoinType.FULL_OUTER_JOIN) {
            leftIntermediateSlotDescriptor.forEach(sd -> sd.setIsNullable(true));
        }

        nestedLoopJoinNode.setvIntermediateTupleDescList(Lists.newArrayList(intermediateDescriptor));

        List<Expr> joinConjuncts = nestedLoopJoin.getOtherJoinConjuncts().stream()
                .filter(e -> !nestedLoopJoin.isBitmapRuntimeFilterCondition(e))
                .map(e -> ExpressionTranslator.translate(e, context)).collect(Collectors.toList());

        if (!nestedLoopJoin.isBitMapRuntimeFilterConditionsEmpty() && joinConjuncts.isEmpty()) {
            // left semi join need at least one conjunct. otherwise left-semi-join fallback to cross-join
            joinConjuncts.add(new BoolLiteral(true));
        }

        nestedLoopJoinNode.setJoinConjuncts(joinConjuncts);

        if (!nestedLoopJoin.getOtherJoinConjuncts().isEmpty()) {
            List<Expr> markJoinConjuncts = nestedLoopJoin.getMarkJoinConjuncts().stream()
                    .map(e -> ExpressionTranslator.translate(e, context)).collect(Collectors.toList());
            nestedLoopJoinNode.setMarkJoinConjuncts(markJoinConjuncts);
        }

        nestedLoopJoin.getFilterConjuncts().stream()
                .map(e -> ExpressionTranslator.translate(e, context))
                .forEach(nestedLoopJoinNode::addConjunct);

        if (nestedLoopJoin.isShouldTranslateOutput()) {
            // translate output expr on intermediate tuple
            List<Expr> srcToOutput = outputSlotReferences.stream()
                    .map(e -> ExpressionTranslator.translate(e, context))
                    .collect(Collectors.toList());

            TupleDescriptor outputDescriptor = context.generateTupleDesc();
            outputSlotReferences.forEach(s -> context.createSlotDesc(outputDescriptor, s));

            nestedLoopJoinNode.setOutputTupleDesc(outputDescriptor);
            nestedLoopJoinNode.setProjectList(srcToOutput);
        }
        if (nestedLoopJoin.getStats() != null) {
            nestedLoopJoinNode.setCardinality((long) nestedLoopJoin.getStats().getRowCount());
        }
        updateLegacyPlanIdToPhysicalPlan(leftFragment.getPlanRoot(), nestedLoopJoin);
        return leftFragment;
    }

    @Override
    public PlanFragment visitPhysicalLimit(PhysicalLimit<? extends Plan> physicalLimit, PlanTranslatorContext context) {
        PlanFragment inputFragment = physicalLimit.child(0).accept(this, context);
        PlanNode child = inputFragment.getPlanRoot();

        if (physicalLimit.getPhase().isLocal()) {
            long newLimit = MergeLimits.mergeLimit(physicalLimit.getLimit(), physicalLimit.getOffset(),
                    child.getLimit());
            child.setLimit(newLimit);
            if (newLimit != -1
                    && child instanceof AggregationNode && physicalLimit.child() instanceof PhysicalHashAggregate) {
                PhysicalHashAggregate<? extends Plan> agg
                        = (PhysicalHashAggregate<? extends Plan>) physicalLimit.child();
                if (agg.isDistinct()) {
                    if (agg.child(0) instanceof PhysicalDistribute
                            && agg.child(0).child(0) instanceof PhysicalHashAggregate
                            && ((Aggregate) agg.child(0).child(0)).isDistinct()
                            && child.getChild(0) instanceof ExchangeNode
                            && child.getChild(0).getChild(0) instanceof AggregationNode) {
                        child.getChild(0).getChild(0).setLimit(newLimit);
                    }
                }
            }
        } else if (physicalLimit.getPhase().isGlobal()) {
            if (!(child instanceof ExchangeNode)) {
                ExchangeNode exchangeNode = new ExchangeNode(context.nextPlanNodeId(), child);
                exchangeNode.setLimit(physicalLimit.getLimit());
                exchangeNode.setOffset(physicalLimit.getOffset());
                exchangeNode.setPartitionType(TPartitionType.UNPARTITIONED);
                exchangeNode.setNumInstances(1);

                PlanFragment fragment = new PlanFragment(context.nextFragmentId(), exchangeNode,
                        DataPartition.UNPARTITIONED);
                inputFragment.setDestination(exchangeNode);
                inputFragment.setOutputPartition(DataPartition.UNPARTITIONED);

                DataStreamSink sink = new DataStreamSink(exchangeNode.getId());
                sink.setOutputPartition(DataPartition.UNPARTITIONED);
                inputFragment.setSink(sink);

                context.addPlanFragment(fragment);
                inputFragment = fragment;
            } else {
                ExchangeNode exchangeNode = (ExchangeNode) child;
                exchangeNode.setLimit(MergeLimits.mergeLimit(physicalLimit.getLimit(), physicalLimit.getOffset(),
                        exchangeNode.getLimit()));
                exchangeNode.setOffset(MergeLimits.mergeOffset(physicalLimit.getOffset(), exchangeNode.getOffset()));
            }
        }

        updateLegacyPlanIdToPhysicalPlan(inputFragment.getPlanRoot(), physicalLimit);
        return inputFragment;
    }

    @Override
    public PlanFragment visitPhysicalPartitionTopN(PhysicalPartitionTopN<? extends Plan> partitionTopN,
            PlanTranslatorContext context) {
        PlanFragment inputFragment = partitionTopN.child(0).accept(this, context);
        List<List<Expr>> distributeExprLists = getDistributeExprs(partitionTopN.child(0));
        PartitionSortNode partitionSortNode = translatePartitionSortNode(
                partitionTopN, inputFragment.getPlanRoot(), context);
        partitionSortNode.setChildrenDistributeExprLists(distributeExprLists);
        addPlanRoot(inputFragment, partitionSortNode, partitionTopN);
        // in pipeline engine, we use parallel scan by default, but it broke the rule of data distribution
        // we need turn of parallel scan to ensure to get correct result.
        if (partitionTopN.getPhase() == PartitionTopnPhase.ONE_PHASE_GLOBAL_PTOPN
                && findOlapScanNodesByPassExchangeAndJoinNode(inputFragment.getPlanRoot())) {
            inputFragment.setHasColocatePlanNode(true);
        }
        return inputFragment;
    }

    // TODO: generate expression mapping when be project could do in ExecNode.
    @Override
    public PlanFragment visitPhysicalProject(PhysicalProject<? extends Plan> project, PlanTranslatorContext context) {
        if (project.child(0) instanceof AbstractPhysicalJoin) {
            ((AbstractPhysicalJoin<?, ?>) project.child(0)).setShouldTranslateOutput(false);
        }
        if (project.child(0) instanceof PhysicalFilter) {
            if (project.child(0).child(0) instanceof AbstractPhysicalJoin) {
                ((AbstractPhysicalJoin<?, ?>) project.child(0).child(0)).setShouldTranslateOutput(false);
            }
        }

        PlanFragment inputFragment = project.child(0).accept(this, context);
        PlanNode inputPlanNode = inputFragment.getPlanRoot();
        // this means already have project on this node, filter need execute after project, so need a new node
        if (CollectionUtils.isNotEmpty(inputPlanNode.getProjectList())) {
            SelectNode selectNode = new SelectNode(context.nextPlanNodeId(), inputPlanNode);
            selectNode.setNereidsId(project.getId());
            context.getNereidsIdToPlanNodeIdMap().put(project.getId(), selectNode.getId());
            addPlanRoot(inputFragment, selectNode, project);
            inputPlanNode = selectNode;
        }

        List<Expr> projectionExprs = null;
        List<Expr> allProjectionExprs = Lists.newArrayList();
        List<Slot> slots = null;
        // TODO FE/BE do not support multi-layer-project on MultiDataSink now.
        if (project.hasMultiLayerProjection()
                && !(inputFragment instanceof MultiCastPlanFragment)
                // TODO support for two phase read with project, remove it after refactor
                && !(project.child() instanceof PhysicalDeferMaterializeTopN)
                && !(project.child() instanceof PhysicalDeferMaterializeOlapScan
                || (project.child() instanceof PhysicalFilter
                && ((PhysicalFilter<?>) project.child()).child() instanceof PhysicalDeferMaterializeOlapScan))) {
            int layerCount = project.getMultiLayerProjects().size();
            for (int i = 0; i < layerCount; i++) {
                List<NamedExpression> layer = project.getMultiLayerProjects().get(i);
                projectionExprs = layer.stream()
                        .map(e -> ExpressionTranslator.translate(e, context))
                        .collect(Collectors.toList());
                slots = layer.stream()
                        .map(NamedExpression::toSlot)
                        .collect(Collectors.toList());
                if (i < layerCount - 1) {
                    inputPlanNode.addIntermediateProjectList(projectionExprs);
                    TupleDescriptor projectionTuple = generateTupleDesc(slots, null, context);
                    inputPlanNode.addIntermediateOutputTupleDescList(projectionTuple);
                }
                allProjectionExprs.addAll(projectionExprs);
            }
        } else {
            projectionExprs = project.getProjects()
                    .stream()
                    .map(e -> ExpressionTranslator.translate(e, context))
                    .collect(Collectors.toList());
            slots = project.getProjects()
                    .stream()
                    .map(NamedExpression::toSlot)
                    .collect(Collectors.toList());
            allProjectionExprs.addAll(projectionExprs);
        }
        // process multicast sink
        if (inputFragment instanceof MultiCastPlanFragment) {
            MultiCastDataSink multiCastDataSink = (MultiCastDataSink) inputFragment.getSink();
            DataStreamSink dataStreamSink = multiCastDataSink.getDataStreamSinks().get(
                    multiCastDataSink.getDataStreamSinks().size() - 1);
            if (CollectionUtils.isNotEmpty(dataStreamSink.getProjections())) {
                String errMsg = "generate invalid plan \n" + project.treeString();
                LOG.warn(errMsg);
                throw new AnalysisException(errMsg);
            }
            TupleDescriptor projectionTuple = generateTupleDesc(slots, null, context);
            dataStreamSink.setProjections(projectionExprs);
            dataStreamSink.setOutputTupleDesc(projectionTuple);
            return inputFragment;
        }

        List<Expr> conjuncts = inputPlanNode.getConjuncts();
        Set<SlotId> requiredSlotIdSet = Sets.newHashSet();
        for (Expr expr : allProjectionExprs) {
            Expr.extractSlots(expr, requiredSlotIdSet);
        }
        Set<SlotId> requiredByProjectSlotIdSet = Sets.newHashSet(requiredSlotIdSet);
        for (Expr expr : conjuncts) {
            Expr.extractSlots(expr, requiredSlotIdSet);
        }
        // For hash join node, use vSrcToOutputSMap to describe the expression calculation, use
        // vIntermediateTupleDescList as input, and set vOutputTupleDesc as the final output.
        // TODO: HashJoinNode's be implementation is not support projection yet, remove this after when supported.
        if (inputPlanNode instanceof JoinNodeBase) {
            TupleDescriptor tupleDescriptor = generateTupleDesc(slots, null, context);
            JoinNodeBase joinNode = (JoinNodeBase) inputPlanNode;
            joinNode.setOutputTupleDesc(tupleDescriptor);
            joinNode.setProjectList(projectionExprs);
            // prune the hashOutputSlotIds
            if (joinNode instanceof HashJoinNode) {
                Set<SlotId> oldHashOutputSlotIds = Sets.newHashSet(((HashJoinNode) joinNode).getHashOutputSlotIds());
                ((HashJoinNode) joinNode).getHashOutputSlotIds().clear();
                Set<ExprId> requiredExprIds = Sets.newHashSet();
                Set<SlotId> requiredOtherConjunctsSlotIdSet = Sets.newHashSet();
                List<Expr> otherConjuncts = ((HashJoinNode) joinNode).getOtherJoinConjuncts();
                for (Expr expr : otherConjuncts) {
                    Expr.extractSlots(expr, requiredOtherConjunctsSlotIdSet);
                }
                if (!((HashJoinNode) joinNode).getEqJoinConjuncts().isEmpty()
                        && !((HashJoinNode) joinNode).getMarkJoinConjuncts().isEmpty()) {
                    List<Expr> markConjuncts = ((HashJoinNode) joinNode).getMarkJoinConjuncts();
                    for (Expr expr : markConjuncts) {
                        Expr.extractSlots(expr, requiredOtherConjunctsSlotIdSet);
                    }
                }
                requiredOtherConjunctsSlotIdSet.forEach(e -> requiredExprIds.add(context.findExprId(e)));
                requiredSlotIdSet.forEach(e -> requiredExprIds.add(context.findExprId(e)));
                for (ExprId exprId : requiredExprIds) {
                    SlotId slotId = ((HashJoinNode) joinNode).getHashOutputExprSlotIdMap().get(exprId);
                    // Preconditions.checkState(slotId != null);
                    if (slotId != null) {
                        ((HashJoinNode) joinNode).addSlotIdToHashOutputSlotIds(slotId);
                    }
                }
                if (((HashJoinNode) joinNode).getHashOutputSlotIds().isEmpty()) {
                    // In FE, if all columns are pruned, hash output slots are empty.
                    // On the contrary, BE will keep all columns if hash output slots are empty.
                    // Currently BE will keep this behavior in order to be compatible with older planner.
                    // So we have to workaround this in FE by keeping at least one slot in oldHashOutputSlotIds.
                    // TODO: Remove this code when old planner is deleted and BE changes to be consistent with FE.
                    for (SlotId slotId : oldHashOutputSlotIds) {
                        ((HashJoinNode) joinNode).addSlotIdToHashOutputSlotIds(slotId);
                        break;
                    }
                }
            }
            return inputFragment;
        }

        if (inputPlanNode instanceof TableFunctionNode) {
            TableFunctionNode tableFunctionNode = (TableFunctionNode) inputPlanNode;
            tableFunctionNode.setOutputSlotIds(Lists.newArrayList(requiredSlotIdSet));
        }

        if (inputPlanNode instanceof ScanNode) {
            // TODO support for two phase read with project, remove this if after refactor
            if (!(project.child() instanceof PhysicalDeferMaterializeOlapScan
                    || (project.child() instanceof PhysicalFilter
                    && ((PhysicalFilter<?>) project.child()).child() instanceof PhysicalDeferMaterializeOlapScan))) {
                TupleDescriptor projectionTuple = generateTupleDesc(slots,
                        ((ScanNode) inputPlanNode).getTupleDesc().getTable(), context);
                inputPlanNode.setProjectList(projectionExprs);
                inputPlanNode.setOutputTupleDesc(projectionTuple);
            }
            if (inputPlanNode instanceof OlapScanNode) {
                ((OlapScanNode) inputPlanNode).updateRequiredSlots(context, requiredByProjectSlotIdSet);
            }
            updateScanSlotsMaterialization((ScanNode) inputPlanNode, requiredSlotIdSet,
                    requiredByProjectSlotIdSet, context);
        } else {
            if (project.child() instanceof PhysicalDeferMaterializeTopN) {
                inputFragment.setOutputExprs(allProjectionExprs);
            } else {
                TupleDescriptor tupleDescriptor = generateTupleDesc(slots, null, context);
                inputPlanNode.setProjectList(projectionExprs);
                inputPlanNode.setOutputTupleDesc(tupleDescriptor);
            }
        }
        return inputFragment;
    }

    /**
     * Returns a new fragment with a UnionNode as its root. The data partition of the
     * returned fragment and how the data of the child fragments is consumed depends on the
     * data partitions of the child fragments:
     * - All child fragments are unpartitioned or partitioned: The returned fragment has an
     *   UNPARTITIONED or RANDOM data partition, respectively. The UnionNode absorbs the
     *   plan trees of all child fragments.
     * - Mixed partitioned/unpartitioned child fragments: The returned fragment is
     *   RANDOM partitioned. The plan trees of all partitioned child fragments are absorbed
     *   into the UnionNode. All unpartitioned child fragments are connected to the
     *   UnionNode via a RANDOM exchange, and remain unchanged otherwise.
     */
    @Override
    public PlanFragment visitPhysicalSetOperation(
            PhysicalSetOperation setOperation, PlanTranslatorContext context) {
        List<PlanFragment> childrenFragments = new ArrayList<>();
        for (Plan plan : setOperation.children()) {
            childrenFragments.add(plan.accept(this, context));
        }

        TupleDescriptor setTuple = generateTupleDesc(setOperation.getOutput(), null, context);
        List<SlotDescriptor> outputSlotDescs = new ArrayList<>(setTuple.getSlots());

        SetOperationNode setOperationNode;
        // create setOperationNode
        if (setOperation instanceof PhysicalUnion) {
            setOperationNode = new UnionNode(context.nextPlanNodeId(), setTuple.getId());
        } else if (setOperation instanceof PhysicalExcept) {
            setOperationNode = new ExceptNode(context.nextPlanNodeId(), setTuple.getId());
        } else if (setOperation instanceof PhysicalIntersect) {
            setOperationNode = new IntersectNode(context.nextPlanNodeId(), setTuple.getId());
        } else {
            throw new RuntimeException("not support set operation type " + setOperation);
        }
        setOperationNode.setNereidsId(setOperation.getId());
        context.getNereidsIdToPlanNodeIdMap().put(setOperation.getId(), setOperationNode.getId());
        for (List<SlotReference> regularChildrenOutput : setOperation.getRegularChildrenOutputs()) {
            Builder<Expr> translateOutputs = ImmutableList.builderWithExpectedSize(regularChildrenOutput.size());
            for (SlotReference childOutput : regularChildrenOutput) {
                translateOutputs.add(ExpressionTranslator.translate(childOutput, context));
            }
            setOperationNode.addResultExprLists(translateOutputs.build());
        }

        if (setOperation instanceof PhysicalUnion) {
            for (List<NamedExpression> unionConsts : ((PhysicalUnion) setOperation).getConstantExprsList()) {
                Builder<Expr> translateConsts = ImmutableList.builderWithExpectedSize(unionConsts.size());
                for (NamedExpression unionConst : unionConsts) {
                    translateConsts.add(ExpressionTranslator.translate(unionConst, context));
                }
                setOperationNode.addConstExprList(translateConsts.build());
            }
        }

        for (PlanFragment childFragment : childrenFragments) {
            setOperationNode.addChild(childFragment.getPlanRoot());
        }
        setOperationNode.finalizeForNereids(outputSlotDescs, outputSlotDescs);

        PlanFragment setOperationFragment;
        if (childrenFragments.isEmpty()) {
            setOperationFragment = createPlanFragment(setOperationNode,
                    DataPartition.UNPARTITIONED, setOperation);
            context.addPlanFragment(setOperationFragment);
        } else {
            int childrenSize = childrenFragments.size();
            setOperationFragment = childrenFragments.get(childrenSize - 1);
            for (int i = childrenSize - 2; i >= 0; i--) {
                context.mergePlanFragment(childrenFragments.get(i), setOperationFragment);
                for (PlanFragment child : childrenFragments.get(i).getChildren()) {
                    setOperationFragment.addChild(child);
                }
            }
            setPlanRoot(setOperationFragment, setOperationNode, setOperation);
        }

        // in pipeline engine, we use parallel scan by default, but it broke the rule of data distribution
        // we need turn of parallel scan to ensure to get correct result.
        // TODO: nereids forbid all parallel scan under PhysicalSetOperation temporary
        if (!setOperation.getPhysicalProperties().equals(PhysicalProperties.ANY)
                && findOlapScanNodesByPassExchangeAndJoinNode(setOperationFragment.getPlanRoot())) {
            setOperationFragment.setHasColocatePlanNode(true);
            setOperationNode.setColocate(true);
        }

        return setOperationFragment;
    }

    /*-
     * Physical sort:
     * 1. Build sortInfo
     *    There are two types of slotRef:
     *    one is generated by the previous node, collectively called old.
     *    the other is newly generated by the sort node, collectively called new.
     *    Filling of sortInfo related data structures,
     *    a. ordering use newSlotRef.
     *    b. sortTupleSlotExprs use oldSlotRef.
     * 2. Create sortNode
     * 3. Create mergeFragment
     * TODO: When the slotRef of sort is currently generated,
     *       it will be based on the expression in select and orderBy expression in to ensure the uniqueness of slotRef.
     *       But eg:
     *       select a+1 from table order by a+1;
     *       the expressions of the two are inconsistent.
     *       The former will perform an additional Alias.
     *       Currently we cannot test whether this will have any effect.
     *       After a+1 can be parsed , reprocessing.
     */
    @Override
    public PlanFragment visitPhysicalQuickSort(PhysicalQuickSort<? extends Plan> sort,
            PlanTranslatorContext context) {
        PlanFragment inputFragment = sort.child(0).accept(this, context);
        List<List<Expr>> distributeExprLists = getDistributeExprs(sort.child(0));

        // 2. According to the type of sort, generate physical plan
        if (!sort.getSortPhase().isMerge()) {
            // For localSort or Gather->Sort, we just need to add sortNode
            SortNode sortNode = translateSortNode(sort, inputFragment.getPlanRoot(), context);
            sortNode.setChildrenDistributeExprLists(distributeExprLists);
            addPlanRoot(inputFragment, sortNode, sort);
        } else {
            // For mergeSort, we need to push sortInfo to exchangeNode
            if (!(inputFragment.getPlanRoot() instanceof ExchangeNode)) {
                // if there is no exchange node for mergeSort
                //   e.g., localSort -> mergeSort
                // It means the local has satisfied the Gather property. We can just ignore mergeSort
                return inputFragment;
            }
            SortNode sortNode = (SortNode) inputFragment.getPlanRoot().getChild(0);
            ((ExchangeNode) inputFragment.getPlanRoot()).setMergeInfo(sortNode.getSortInfo());
            if (inputFragment.hasChild(0) && inputFragment.getChild(0).getSink() != null) {
                inputFragment.getChild(0).getSink().setMerge(true);
            }
            sortNode.setMergeByExchange();
            sortNode.setChildrenDistributeExprLists(distributeExprLists);
        }
        return inputFragment;
    }

    @Override
    public PlanFragment visitPhysicalTopN(PhysicalTopN<? extends Plan> topN, PlanTranslatorContext context) {
        PlanFragment inputFragment = topN.child(0).accept(this, context);
        List<List<Expr>> distributeExprLists = getDistributeExprs(topN.child(0));
        // 2. According to the type of sort, generate physical plan
        if (!topN.getSortPhase().isMerge()) {
            // For localSort or Gather->Sort, we just need to add TopNNode
            SortNode sortNode = translateSortNode(topN, inputFragment.getPlanRoot(), context);
            sortNode.setOffset(topN.getOffset());
            sortNode.setLimit(topN.getLimit());
            if (context.getTopnFilterContext().isTopnFilterSource(topN)) {
                context.getTopnFilterContext().translateSource(topN, sortNode);
            }
            // push sort to scan opt
            if (sortNode.getChild(0) instanceof OlapScanNode) {
                OlapScanNode scanNode = ((OlapScanNode) sortNode.getChild(0));
                if (checkPushSort(sortNode, scanNode.getOlapTable())) {
                    SortInfo sortInfo = sortNode.getSortInfo();
                    scanNode.setSortInfo(sortInfo);
                    scanNode.getSortInfo().setSortTupleSlotExprs(sortNode.getResolvedTupleExprs());
                    for (Expr expr : sortInfo.getOrderingExprs()) {
                        scanNode.getSortInfo().addMaterializedOrderingExpr(expr);
                    }
                    if (sortNode.getOffset() > 0) {
                        scanNode.setSortLimit(sortNode.getLimit() + sortNode.getOffset());
                    } else {
                        scanNode.setSortLimit(sortNode.getLimit());
                    }
                }
            }
            sortNode.setChildrenDistributeExprLists(distributeExprLists);
            addPlanRoot(inputFragment, sortNode, topN);
        } else {
            // For mergeSort, we need to push sortInfo to exchangeNode
            if (!(inputFragment.getPlanRoot() instanceof ExchangeNode)) {
                // if there is no exchange node for mergeSort
                //   e.g., mergeTopN -> localTopN
                // It means the local has satisfied the Gather property. We can just ignore mergeSort
                inputFragment.getPlanRoot().setOffset(topN.getOffset());
                inputFragment.getPlanRoot().setLimit(topN.getLimit());
                return inputFragment;
            }
            ExchangeNode exchangeNode = (ExchangeNode) inputFragment.getPlanRoot();
            exchangeNode.setChildrenDistributeExprLists(distributeExprLists);
            exchangeNode.setMergeInfo(((SortNode) exchangeNode.getChild(0)).getSortInfo());
            if (inputFragment.hasChild(0) && inputFragment.getChild(0).getSink() != null) {
                inputFragment.getChild(0).getSink().setMerge(true);
            }
            exchangeNode.setLimit(topN.getLimit());
            exchangeNode.setOffset(topN.getOffset());
            ((SortNode) exchangeNode.getChild(0)).setMergeByExchange();
        }
        updateLegacyPlanIdToPhysicalPlan(inputFragment.getPlanRoot(), topN);
        return inputFragment;
    }

    @Override
    public PlanFragment visitPhysicalDeferMaterializeTopN(PhysicalDeferMaterializeTopN<? extends Plan> topN,
            PlanTranslatorContext context) {
        PlanFragment planFragment = visitPhysicalTopN(topN.getPhysicalTopN(), context);
        if (planFragment.getPlanRoot() instanceof SortNode) {
            SortNode sortNode = (SortNode) planFragment.getPlanRoot();
            sortNode.setUseTwoPhaseReadOpt(true);
            sortNode.getSortInfo().setUseTwoPhaseRead();
            if (context.getTopnFilterContext().isTopnFilterSource(topN)) {
                context.getTopnFilterContext().translateSource(topN, sortNode);
            }
            TupleDescriptor tupleDescriptor = sortNode.getSortInfo().getSortTupleDescriptor();
            for (SlotDescriptor slotDescriptor : tupleDescriptor.getSlots()) {
                if (topN.getDeferMaterializeSlotIds()
                        .contains(context.findExprId(slotDescriptor.getId()))) {
                    slotDescriptor.setNeedMaterialize(false);
                }
            }
        }
        return planFragment;
    }

    @Override
    public PlanFragment visitPhysicalRepeat(PhysicalRepeat<? extends Plan> repeat, PlanTranslatorContext context) {
        PlanFragment inputPlanFragment = repeat.child(0).accept(this, context);
        List<List<Expr>> distributeExprLists = getDistributeExprs(repeat.child(0));

        Set<VirtualSlotReference> sortedVirtualSlots = repeat.getSortedVirtualSlots();
        TupleDescriptor virtualSlotsTuple =
                generateTupleDesc(ImmutableList.copyOf(sortedVirtualSlots), null, context);

        ImmutableSet<Expression> flattenGroupingSetExprs = ImmutableSet.copyOf(
                ExpressionUtils.flatExpressions(repeat.getGroupingSets()));

        List<Slot> aggregateFunctionUsedSlots = repeat.getOutputExpressions()
                .stream()
                .filter(output -> !(output instanceof VirtualSlotReference))
                .filter(output -> !flattenGroupingSetExprs.contains(output))
                .distinct()
                .map(NamedExpression::toSlot)
                .collect(ImmutableList.toImmutableList());

        // keep flattenGroupingSetExprs comes first
        List<Expr> preRepeatExprs = Stream.concat(flattenGroupingSetExprs.stream(), aggregateFunctionUsedSlots.stream())
                .map(expr -> ExpressionTranslator.translate(expr, context)).collect(ImmutableList.toImmutableList());

        // outputSlots's order need same with preRepeatExprs
        List<Slot> outputSlots = Stream
                .concat(repeat.getOutputExpressions().stream()
                        .filter(output -> flattenGroupingSetExprs.contains(output)),
                        repeat.getOutputExpressions().stream()
                                .filter(output -> !flattenGroupingSetExprs.contains(output)).distinct())
                .map(NamedExpression::toSlot).collect(ImmutableList.toImmutableList());

        // NOTE: we should first translate preRepeatExprs, then generate output tuple,
        //       or else the preRepeatExprs can not find the bottom slotRef and throw
        //       exception: invalid slot id
        TupleDescriptor outputTuple = generateTupleDesc(outputSlots, null, context);

        // cube and rollup already convert to grouping sets in LogicalPlanBuilder.withAggregate()
        GroupingInfo groupingInfo = new GroupingInfo(
                GroupingType.GROUPING_SETS, virtualSlotsTuple, outputTuple, preRepeatExprs);

        List<Set<Integer>> repeatSlotIdList = repeat.computeRepeatSlotIdList(getSlotIds(outputTuple));
        Set<Integer> allSlotId = repeatSlotIdList.stream()
                .flatMap(Set::stream)
                .collect(ImmutableSet.toImmutableSet());

        RepeatNode repeatNode = new RepeatNode(context.nextPlanNodeId(),
                inputPlanFragment.getPlanRoot(), groupingInfo, repeatSlotIdList,
                allSlotId, repeat.computeVirtualSlotValues(sortedVirtualSlots));
        repeatNode.setNereidsId(repeat.getId());
        context.getNereidsIdToPlanNodeIdMap().put(repeat.getId(), repeatNode.getId());
        repeatNode.setChildrenDistributeExprLists(distributeExprLists);
        addPlanRoot(inputPlanFragment, repeatNode, repeat);
        updateLegacyPlanIdToPhysicalPlan(inputPlanFragment.getPlanRoot(), repeat);
        return inputPlanFragment;
    }

    @Override
    public PlanFragment visitPhysicalWindow(PhysicalWindow<? extends Plan> physicalWindow,
            PlanTranslatorContext context) {
        PlanFragment inputPlanFragment = physicalWindow.child(0).accept(this, context);
        List<List<Expr>> distributeExprLists = getDistributeExprs(physicalWindow.child(0));

        // 1. translate to old optimizer variable
        // variable in Nereids
        WindowFrameGroup windowFrameGroup = physicalWindow.getWindowFrameGroup();
        List<Expression> partitionKeyList = Lists.newArrayList(windowFrameGroup.getPartitionKeys());
        List<OrderExpression> orderKeyList = windowFrameGroup.getOrderKeys();
        List<NamedExpression> windowFunctionList = windowFrameGroup.getGroups();
        WindowFrame windowFrame = windowFrameGroup.getWindowFrame();

        // partition by clause
        List<Expr> partitionExprs = partitionKeyList.stream()
                .map(e -> ExpressionTranslator.translate(e, context))
                .collect(Collectors.toList());

        // order by clause
        List<OrderByElement> orderByElements = orderKeyList.stream()
                .map(orderKey -> new OrderByElement(
                        ExpressionTranslator.translate(orderKey.child(), context),
                        orderKey.isAsc(), orderKey.isNullFirst()))
                .collect(Collectors.toList());

        // function calls
        List<Expr> analyticFnCalls = windowFunctionList.stream()
                .map(e -> {
                    Expression function = e.child(0).child(0);
                    if (function instanceof AggregateFunction) {
                        AggregateParam param = AggregateParam.LOCAL_RESULT;
                        function = new AggregateExpression((AggregateFunction) function, param);
                    }
                    return ExpressionTranslator.translate(function, context);
                })
                .map(FunctionCallExpr.class::cast)
                .peek(fnCall -> {
                    fnCall.setIsAnalyticFnCall(true);
                    ((org.apache.doris.catalog.AggregateFunction) fnCall.getFn()).setIsAnalyticFn(true);
                })
                .collect(Collectors.toList());

        // analytic window
        AnalyticWindow analyticWindow = physicalWindow.translateWindowFrame(windowFrame, context);

        // 2. get bufferedTupleDesc from SortNode and compute isNullableMatched
        Map<ExprId, SlotRef> bufferedSlotRefForWindow = getBufferedSlotRefForWindow(windowFrameGroup, context);
        TupleDescriptor bufferedTupleDesc = context.getBufferedTupleForWindow();

        // generate predicates to check if the exprs of partitionKeys and orderKeys have matched isNullable between
        // sortNode and analyticNode
        Expr partitionExprsIsNullableMatched = partitionExprs.isEmpty() ? null : windowExprsHaveMatchedNullable(
                partitionKeyList, partitionExprs, bufferedSlotRefForWindow);

        Expr orderElementsIsNullableMatched = orderByElements.isEmpty() ? null : windowExprsHaveMatchedNullable(
                orderKeyList.stream().map(UnaryNode::child).collect(Collectors.toList()),
                orderByElements.stream().map(OrderByElement::getExpr).collect(Collectors.toList()),
                bufferedSlotRefForWindow);

        // 3. generate tupleDesc
        List<Slot> windowSlotList = windowFunctionList.stream()
                .map(NamedExpression::toSlot)
                .collect(Collectors.toList());
        TupleDescriptor outputTupleDesc = generateTupleDesc(windowSlotList, null, context);

        // 4. generate AnalyticEvalNode
        AnalyticEvalNode analyticEvalNode = new AnalyticEvalNode(
                context.nextPlanNodeId(),
                inputPlanFragment.getPlanRoot(),
                analyticFnCalls,
                partitionExprs,
                orderByElements,
                analyticWindow,
                outputTupleDesc,
                outputTupleDesc,
                partitionExprsIsNullableMatched,
                orderElementsIsNullableMatched,
                bufferedTupleDesc
        );
        analyticEvalNode.setNereidsId(physicalWindow.getId());
        context.getNereidsIdToPlanNodeIdMap().put(physicalWindow.getId(), analyticEvalNode.getId());
        analyticEvalNode.setChildrenDistributeExprLists(distributeExprLists);
        PlanNode root = inputPlanFragment.getPlanRoot();
        if (root instanceof SortNode) {
            ((SortNode) root).setIsAnalyticSort(true);
        }
        inputPlanFragment.addPlanRoot(analyticEvalNode);

        // in pipeline engine, we use parallel scan by default, but it broke the rule of data distribution
        // we need turn of parallel scan to ensure to get correct result.
        // TODO: nereids forbid all parallel scan under PhysicalSetOperation temporary
        if (findOlapScanNodesByPassExchangeAndJoinNode(inputPlanFragment.getPlanRoot())) {
            inputPlanFragment.setHasColocatePlanNode(true);
            analyticEvalNode.setColocate(true);
            if (root instanceof SortNode) {
                ((SortNode) root).setColocate(true);
            }
        }
        return inputPlanFragment;
    }

    /* ********************************************************************************************
     * private functions
     * ******************************************************************************************** */

    private PartitionSortNode translatePartitionSortNode(PhysicalPartitionTopN<? extends Plan> partitionTopN,
            PlanNode childNode, PlanTranslatorContext context) {
        List<Expr> partitionExprs = partitionTopN.getPartitionKeys().stream()
                .map(e -> ExpressionTranslator.translate(e, context))
                .collect(Collectors.toList());
        // partition key should on child tuple, sort key should on partition top's tuple
        TupleDescriptor sortTuple = generateTupleDesc(partitionTopN.child().getOutput(), null, context);
        List<Expr> orderingExprs = Lists.newArrayList();
        List<Boolean> ascOrders = Lists.newArrayList();
        List<Boolean> nullsFirstParams = Lists.newArrayList();
        List<OrderKey> orderKeys = partitionTopN.getOrderKeys();
        orderKeys.forEach(k -> {
            orderingExprs.add(ExpressionTranslator.translate(k.getExpr(), context));
            ascOrders.add(k.isAsc());
            nullsFirstParams.add(k.isNullFirst());
        });
        SortInfo sortInfo = new SortInfo(orderingExprs, ascOrders, nullsFirstParams, sortTuple);
        PartitionSortNode partitionSortNode = new PartitionSortNode(context.nextPlanNodeId(), childNode,
                partitionTopN.getFunction(), partitionExprs, sortInfo, partitionTopN.hasGlobalLimit(),
                partitionTopN.getPartitionLimit(), partitionTopN.getPhase());
        partitionSortNode.setNereidsId(partitionTopN.getId());
        context.getNereidsIdToPlanNodeIdMap().put(partitionTopN.getId(), partitionSortNode.getId());
        if (partitionTopN.getStats() != null) {
            partitionSortNode.setCardinality((long) partitionTopN.getStats().getRowCount());
        }
        updateLegacyPlanIdToPhysicalPlan(partitionSortNode, partitionTopN);
        return partitionSortNode;
    }

    private SortNode translateSortNode(AbstractPhysicalSort<? extends Plan> sort, PlanNode childNode,
            PlanTranslatorContext context) {
        TupleDescriptor sortTuple = generateTupleDesc(sort.child().getOutput(), null, context);
        List<Expr> orderingExprs = Lists.newArrayList();
        List<Boolean> ascOrders = Lists.newArrayList();
        List<Boolean> nullsFirstParams = Lists.newArrayList();
        List<OrderKey> orderKeys = sort.getOrderKeys();
        orderKeys.forEach(k -> {
            orderingExprs.add(ExpressionTranslator.translate(k.getExpr(), context));
            ascOrders.add(k.isAsc());
            nullsFirstParams.add(k.isNullFirst());
        });
        SortInfo sortInfo = new SortInfo(orderingExprs, ascOrders, nullsFirstParams, sortTuple);
        SortNode sortNode = new SortNode(context.nextPlanNodeId(), childNode, sortInfo, sort instanceof PhysicalTopN);
        sortNode.setNereidsId(sort.getId());
        context.getNereidsIdToPlanNodeIdMap().put(sort.getId(), sortNode.getId());
        if (sort.getStats() != null) {
            sortNode.setCardinality((long) sort.getStats().getRowCount());
        }
        updateLegacyPlanIdToPhysicalPlan(sortNode, sort);
        return sortNode;
    }

    private void updateScanSlotsMaterialization(ScanNode scanNode,
            Set<SlotId> requiredSlotIdSet, Set<SlotId> requiredByProjectSlotIdSet,
            PlanTranslatorContext context) {
        Set<SlotId> requiredWithVirtualColumns = Sets.newHashSet(requiredSlotIdSet);
        for (SlotDescriptor virtualSlot : scanNode.getTupleDesc().getSlots()) {
            Expr virtualColumn = virtualSlot.getVirtualColumn();
            if (virtualColumn == null) {
                continue;
            }
            Set<Expr> slotRefs = Sets.newHashSet();
            virtualColumn.collect(e -> e instanceof SlotRef, slotRefs);
            Set<SlotId> virtualColumnInputSlotIds = slotRefs.stream()
                    .filter(s -> s instanceof SlotRef)
                    .map(s -> (SlotRef) s)
                    .map(SlotRef::getSlotId)
                    .collect(Collectors.toSet());
            requiredWithVirtualColumns.addAll(virtualColumnInputSlotIds);
        }
        // TODO: use smallest slot if do not need any slot in upper node
        SlotDescriptor smallest = scanNode.getTupleDesc().getSlots().get(0);
        scanNode.getTupleDesc().getSlots().removeIf(s -> !requiredWithVirtualColumns.contains(s.getId()));
        if (scanNode.getTupleDesc().getSlots().isEmpty()) {
            scanNode.getTupleDesc().getSlots().add(smallest);
        }
        if (context.getSessionVariable() != null
                && context.getSessionVariable().forbidUnknownColStats
                && !StatisticConstants.isSystemTable(scanNode.getTupleDesc().getTable())) {
            for (SlotId slotId : requiredByProjectSlotIdSet) {
                if (context.isColumnStatsUnknown(scanNode, slotId)) {
                    String colName = scanNode.getTupleDesc().getSlot(slotId.asInt()).getColumn().getName();
                    throw new AnalysisException("meet unknown column stats: " + colName);
                }
            }
            context.removeScanFromStatsUnknownColumnsMap(scanNode);
        }
    }

    private void addConjunctsToPlanNode(PhysicalFilter<? extends Plan> filter,
            PlanNode planNode,
            PlanTranslatorContext context) {
        filter.getConjuncts().stream()
                .map(e -> ExpressionTranslator.translate(e, context))
                .forEach(planNode::addConjunct);
        updateLegacyPlanIdToPhysicalPlan(planNode, filter);
    }

    private TupleDescriptor generateTupleDesc(List<Slot> slotList, TableIf table, PlanTranslatorContext context) {
        TupleDescriptor tupleDescriptor = context.generateTupleDesc();
        tupleDescriptor.setTable(table);
        for (Slot slot : slotList) {
            context.createSlotDesc(tupleDescriptor, (SlotReference) slot, table);
        }
        return tupleDescriptor;
    }

    private PlanFragment connectJoinNode(HashJoinNode hashJoinNode, PlanFragment leftFragment,
            PlanFragment rightFragment, PlanTranslatorContext context, AbstractPlan join) {
        hashJoinNode.setChild(0, leftFragment.getPlanRoot());
        hashJoinNode.setChild(1, rightFragment.getPlanRoot());
        setPlanRoot(leftFragment, hashJoinNode, join);
        context.mergePlanFragment(rightFragment, leftFragment);
        for (PlanFragment rightChild : rightFragment.getChildren()) {
            leftFragment.addChild(rightChild);
        }
        return leftFragment;
    }

    private List<SlotReference> collectGroupBySlots(List<Expression> groupByExpressions,
            List<NamedExpression> outputExpressions) {
        List<SlotReference> groupSlots = Lists.newArrayList();
        Set<VirtualSlotReference> virtualSlotReferences = groupByExpressions.stream()
                .filter(VirtualSlotReference.class::isInstance)
                .map(VirtualSlotReference.class::cast)
                .collect(Collectors.toSet());
        for (Expression e : groupByExpressions) {
            if (e instanceof SlotReference && outputExpressions.stream().anyMatch(o -> o.anyMatch(e::equals))) {
                groupSlots.add((SlotReference) e);
            } else if (e instanceof SlotReference && !virtualSlotReferences.isEmpty()) {
                // When there is a virtualSlot, it is a groupingSets scenario,
                // and the original exprId should be retained at this time.
                groupSlots.add((SlotReference) e);
            } else {
                groupSlots.add(new SlotReference(e.toSql(), e.getDataType(), e.nullable(), ImmutableList.of()));
            }
        }
        return groupSlots;
    }

    private List<Integer> getSlotIds(TupleDescriptor tupleDescriptor) {
        return tupleDescriptor.getSlots()
                .stream()
                .map(slot -> slot.getId().asInt())
                .collect(ImmutableList.toImmutableList());
    }

    private Map<ExprId, SlotRef> getBufferedSlotRefForWindow(WindowFrameGroup windowFrameGroup,
                                                             PlanTranslatorContext context) {
        Map<ExprId, SlotRef> bufferedSlotRefForWindow = context.getBufferedSlotRefForWindow();

        // set if absent
        windowFrameGroup.getPartitionKeys().stream()
                .map(NamedExpression.class::cast)
                .forEach(expression -> {
                    ExprId exprId = expression.getExprId();
                    bufferedSlotRefForWindow.putIfAbsent(exprId, context.findSlotRef(exprId));
                });
        windowFrameGroup.getOrderKeys().stream()
                .map(UnaryNode::child)
                .map(NamedExpression.class::cast)
                .forEach(expression -> {
                    ExprId exprId = expression.getExprId();
                    bufferedSlotRefForWindow.putIfAbsent(exprId, context.findSlotRef(exprId));
                });
        return bufferedSlotRefForWindow;
    }

    private Expr windowExprsHaveMatchedNullable(List<Expression> expressions, List<Expr> exprs,
                                                Map<ExprId, SlotRef> bufferedSlotRef) {
        Map<ExprId, Expr> exprIdToExpr = Maps.newHashMap();
        for (int i = 0; i < expressions.size(); i++) {
            NamedExpression expression = (NamedExpression) expressions.get(i);
            exprIdToExpr.put(expression.getExprId(), exprs.get(i));
        }
        return windowExprsHaveMatchedNullable(exprIdToExpr, bufferedSlotRef, expressions, 0, expressions.size());
    }

    private Expr windowExprsHaveMatchedNullable(Map<ExprId, Expr> exprIdToExpr, Map<ExprId, SlotRef> exprIdToSlotRef,
                                                List<Expression> expressions, int i, int size) {
        if (i > size - 1) {
            return new BoolLiteral(true);
        }

        ExprId exprId = ((NamedExpression) expressions.get(i)).getExprId();
        Expr lhs = exprIdToExpr.get(exprId);
        Expr rhs = exprIdToSlotRef.get(exprId);

        Expr bothNull = new CompoundPredicate(CompoundPredicate.Operator.AND,
                new IsNullPredicate(lhs, false, true), new IsNullPredicate(rhs, false, true));
        Expr lhsEqRhsNotNull = new CompoundPredicate(CompoundPredicate.Operator.AND,
                new CompoundPredicate(CompoundPredicate.Operator.AND,
                        new IsNullPredicate(lhs, true, true), new IsNullPredicate(rhs, true, true)),
                new BinaryPredicate(BinaryPredicate.Operator.EQ, lhs, rhs,
                        Type.BOOLEAN, NullableMode.DEPEND_ON_ARGUMENT));

        Expr remainder = windowExprsHaveMatchedNullable(exprIdToExpr, exprIdToSlotRef, expressions, i + 1, size);
        return new CompoundPredicate(CompoundPredicate.Operator.AND,
                new CompoundPredicate(CompoundPredicate.Operator.OR, bothNull, lhsEqRhsNotNull), remainder);
    }

    private PlanFragment createPlanFragment(PlanNode planNode, DataPartition dataPartition, AbstractPlan physicalPlan) {
        PlanFragment planFragment = new PlanFragment(context.nextFragmentId(), planNode, dataPartition);
        updateLegacyPlanIdToPhysicalPlan(planNode, physicalPlan);
        return planFragment;
    }

    // TODO: refactor this, call it every where is not a good way
    private void setPlanRoot(PlanFragment fragment, PlanNode planNode, AbstractPlan physicalPlan) {
        fragment.setPlanRoot(planNode);
        updateLegacyPlanIdToPhysicalPlan(planNode, physicalPlan);
    }

    // TODO: refactor this, call it every where is not a good way
    private void addPlanRoot(PlanFragment fragment, PlanNode planNode, AbstractPlan physicalPlan) {
        fragment.addPlanRoot(planNode);
        updateLegacyPlanIdToPhysicalPlan(planNode, physicalPlan);
    }

    private DataPartition toDataPartition(DistributionSpec distributionSpec/* target distribution */,
                    List<ExprId> childOutputIds, PlanTranslatorContext context) {
        if (distributionSpec instanceof DistributionSpecAny
                || distributionSpec instanceof DistributionSpecStorageAny
                || distributionSpec instanceof DistributionSpecExecutionAny) {
            return DataPartition.RANDOM;
        } else if (distributionSpec instanceof DistributionSpecGather // gather to one. will set instance later
                // gather to one which has its storage. not useful now.
                || distributionSpec instanceof DistributionSpecStorageGather
                || distributionSpec instanceof DistributionSpecReplicated // broadcast to all
                || distributionSpec instanceof DistributionSpecAllSingleton // broadcast to all. one BE one instance
        ) {
            // broadcast to all (if only one, one equals all)
            return DataPartition.UNPARTITIONED;
        } else if (distributionSpec instanceof DistributionSpecHash) {
            DistributionSpecHash distributionSpecHash = (DistributionSpecHash) distributionSpec;
            List<Expr> partitionExprs = Lists.newArrayList();
            for (int i = 0; i < distributionSpecHash.getEquivalenceExprIds().size(); i++) {
                Set<ExprId> equivalenceExprId = distributionSpecHash.getEquivalenceExprIds().get(i);
                for (ExprId exprId : equivalenceExprId) {
                    if (childOutputIds.contains(exprId)) {
                        partitionExprs.add(context.findSlotRef(exprId));
                        break;
                    }
                }
                if (partitionExprs.size() != i + 1) {
                    throw new RuntimeException("Cannot translate DistributionSpec to DataPartition,"
                            + " DistributionSpec: " + distributionSpec
                            + ", child output: " + childOutputIds);
                }
            }
            TPartitionType partitionType;
            switch (distributionSpecHash.getShuffleType()) {
                case STORAGE_BUCKETED:
                    partitionType = TPartitionType.BUCKET_SHFFULE_HASH_PARTITIONED;
                    break;
                case EXECUTION_BUCKETED:
                    partitionType = TPartitionType.HASH_PARTITIONED;
                    break;
                case NATURAL:
                default:
                    throw new RuntimeException("Do not support shuffle type: "
                            + distributionSpecHash.getShuffleType());
            }
            return new DataPartition(partitionType, partitionExprs);
        } else if (distributionSpec instanceof DistributionSpecOlapTableSinkHashPartitioned) {
            return DataPartition.TABLET_ID;
        } else if (distributionSpec instanceof DistributionSpecHiveTableSinkHashPartitioned) {
            DistributionSpecHiveTableSinkHashPartitioned partitionSpecHash =
                    (DistributionSpecHiveTableSinkHashPartitioned) distributionSpec;
            List<Expr> partitionExprs = Lists.newArrayList();
            List<ExprId> partitionExprIds = partitionSpecHash.getOutputColExprIds();
            for (ExprId partitionExprId : partitionExprIds) {
                if (childOutputIds.contains(partitionExprId)) {
                    partitionExprs.add(context.findSlotRef(partitionExprId));
                }
            }
            return new DataPartition(TPartitionType.HIVE_TABLE_SINK_HASH_PARTITIONED, partitionExprs);
        } else if (distributionSpec instanceof DistributionSpecHiveTableSinkUnPartitioned) {
            return new DataPartition(TPartitionType.HIVE_TABLE_SINK_UNPARTITIONED);
        } else {
            throw new RuntimeException("Unknown DistributionSpec: " + distributionSpec);
        }
    }

    // TODO: refactor this, call it every where is not a good way
    private void updateLegacyPlanIdToPhysicalPlan(PlanNode planNode, AbstractPlan physicalPlan) {
        if (statsErrorEstimator != null) {
            statsErrorEstimator.updateLegacyPlanIdToPhysicalPlan(planNode, physicalPlan);
        }
    }

    private void injectRowIdColumnSlot(TupleDescriptor tupleDesc) {
        SlotDescriptor slotDesc = context.addSlotDesc(tupleDesc);
        if (LOG.isDebugEnabled()) {
            LOG.debug("inject slot {}", slotDesc);
        }
        String name = Column.ROWID_COL;
        Column col = new Column(name, Type.STRING, false, null, false, "", "rowid column");
        slotDesc.setType(Type.STRING);
        slotDesc.setColumn(col);
        slotDesc.setIsNullable(false);
        slotDesc.setIsMaterialized(true);
    }

    /**
     * topN opt: using storage data ordering to accelerate topn operation.
     * refer pr: optimize topn query if order by columns is prefix of sort keys of table (#10694)
     */
    private boolean checkPushSort(SortNode sortNode, OlapTable olapTable) {
        // Ensure limit is less than threshold
        if (sortNode.getLimit() <= 0
                || sortNode.getLimit() > context.getSessionVariable().topnOptLimitThreshold) {
            return false;
        }

        // Ensure all isAscOrder is same, ande length != 0. Can't be z-order.
        if (sortNode.getSortInfo().getIsAscOrder().stream().distinct().count() != 1 || olapTable.isZOrderSort()) {
            return false;
        }

        // Tablet's order by key only can be the front part of schema.
        // Like: schema: a.b.c.d.e.f.g order by key: a.b.c (no a,b,d)
        // Do **prefix match** to check if order by key can be pushed down.
        // olap order by key: a.b.c.d
        // sort key: (a) (a,b) (a,b,c) (a,b,c,d) is ok
        //           (a,c) (a,c,d), (a,c,b) (a,c,f) (a,b,c,d,e)is NOT ok
        List<Expr> sortExprs = sortNode.getSortInfo().getOrderingExprs();
        List<Boolean> nullsFirsts = sortNode.getSortInfo().getNullsFirst();
        List<Boolean> isAscOrders = sortNode.getSortInfo().getIsAscOrder();
        if (sortExprs.size() > olapTable.getDataSortInfo().getColNum()) {
            return false;
        }
        List<Column> sortKeyColumns = new ArrayList<>(olapTable.getFullSchema());
        if (olapTable.getEnableUniqueKeyMergeOnWrite()) {
            Map<Integer, Column> clusterKeyMap = new TreeMap<>();
            for (Column column : olapTable.getFullSchema()) {
                if (column.getClusterKeyId() != -1) {
                    clusterKeyMap.put(column.getClusterKeyId(), column);
                }
            }
            if (!clusterKeyMap.isEmpty()) {
                sortKeyColumns.clear();
                sortKeyColumns.addAll(clusterKeyMap.values());
            }
        }
        for (int i = 0; i < sortExprs.size(); i++) {
            // sort key.
            Column sortColumn = sortKeyColumns.get(i);
            // sort slot.
            Expr sortExpr = sortExprs.get(i);
            if (sortExpr instanceof SlotRef) {
                SlotRef slotRef = (SlotRef) sortExpr;
                if (sortColumn.equals(slotRef.getColumn())) {
                    // ORDER BY DESC NULLS FIRST can not be optimized to only read file tail,
                    // since NULLS is at file head but data is at tail
                    if (sortColumn.isAllowNull() && nullsFirsts.get(i) && !isAscOrders.get(i)) {
                        return false;
                    }
                } else {
                    return false;
                }
            } else {
                return false;
            }
        }

        return true;
    }

    private List<Expr> translateToLegacyConjuncts(Set<Expression> conjuncts) {
        List<Expr> outputExprs = Lists.newArrayList();
        if (conjuncts != null) {
            conjuncts.stream()
                    .map(e -> ExpressionTranslator.translate(e, context))
                    .forEach(outputExprs::add);
        }
        return outputExprs;
    }

    private boolean isComplexDataType(DataType dataType) {
        return dataType instanceof ArrayType || dataType instanceof MapType || dataType instanceof JsonType
                || dataType instanceof StructType;
    }

    private PhysicalCTEConsumer getCTEConsumerChild(PhysicalPlan root) {
        if (root == null) {
            return null;
        } else if (root instanceof PhysicalCTEConsumer) {
            return (PhysicalCTEConsumer) root;
        } else if (root.children().size() != 1) {
            return null;
        } else {
            return getCTEConsumerChild((PhysicalPlan) root.child(0));
        }
    }

    private boolean findOlapScanNodesByPassExchangeAndJoinNode(PlanNode root) {
        if (root instanceof OlapScanNode) {
            return true;
        } else if (!(root instanceof JoinNodeBase || root instanceof ExchangeNode)) {
            return root.getChildren().stream().anyMatch(child -> findOlapScanNodesByPassExchangeAndJoinNode(child));
        }
        return false;
    }

    private List<List<Expr>> getDistributeExprs(Plan ... children) {
        List<List<Expr>> distributeExprLists = Lists.newArrayList();
        for (Plan child : children) {
            DistributionSpec spec = ((PhysicalPlan) child).getPhysicalProperties().getDistributionSpec();
            distributeExprLists.add(getDistributeExpr(child.getOutputExprIds(), spec));
        }
        return distributeExprLists;
    }

    private List<Expr> getDistributeExpr(List<ExprId> childOutputIds, DistributionSpec spec) {
        if (spec instanceof DistributionSpecHash) {
            DistributionSpecHash distributionSpecHash = (DistributionSpecHash) spec;
            List<Expr> partitionExprs = Lists.newArrayList();
            for (int i = 0; i < distributionSpecHash.getEquivalenceExprIds().size(); i++) {
                Set<ExprId> equivalenceExprId = distributionSpecHash.getEquivalenceExprIds().get(i);
                for (ExprId exprId : equivalenceExprId) {
                    if (childOutputIds.contains(exprId)) {
                        partitionExprs.add(context.findSlotRef(exprId));
                        break;
                    }
                }
            }
            return partitionExprs;
        }
        return Lists.newArrayList();
    }
}<|MERGE_RESOLUTION|>--- conflicted
+++ resolved
@@ -824,7 +824,6 @@
 
         OlapScanNode olapScanNode = new OlapScanNode(context.nextPlanNodeId(), tupleDescriptor, "OlapScanNode");
         olapScanNode.setNereidsId(olapScan.getId());
-<<<<<<< HEAD
 
         // translate ann topn info
         if (!olapScan.getAnnOrderKeys().isEmpty()) {
@@ -845,9 +844,7 @@
             olapScanNode.setAnnSortLimit(olapScan.getAnnLimit().get());
         }
 
-=======
         context.getNereidsIdToPlanNodeIdMap().put(olapScan.getId(), olapScanNode.getId());
->>>>>>> 7e7d5c56
         // TODO: move all node set cardinality into one place
         if (olapScan.getStats() != null) {
             // NOTICE: we should not set stats row count
