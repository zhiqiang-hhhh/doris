--- conflicted
+++ resolved
@@ -353,17 +353,13 @@
         nextInstanceId.setHi(queryId.hi);
         nextInstanceId.setLo(queryId.lo + 1);
         this.assignedRuntimeFilters = planner.getRuntimeFilters();
-<<<<<<< HEAD
 
         List<Integer> fragmentIds = new ArrayList<>();
         for (PlanFragment fragment : fragments) {
             fragmentIds.add(fragment.getFragmentId().asInt());
         }
+        this.topnFilters = planner.getTopnFilters();
         this.executionProfile = new ExecutionProfile(queryId, fragmentIds);
-=======
-        this.topnFilters = planner.getTopnFilters();
-        this.executionProfile = new ExecutionProfile(queryId, fragments);
->>>>>>> 12c59f63
     }
 
     // Used for broker load task/export task/update coordinator
