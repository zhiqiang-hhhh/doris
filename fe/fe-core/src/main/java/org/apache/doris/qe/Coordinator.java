--- conflicted
+++ resolved
@@ -2393,17 +2393,11 @@
             // and returned_all_results_ is true.
             // (UpdateStatus() initiates cancellation, if it hasn't already been initiated)
             if (!(returnedAllResults && status.isCancelled()) && !status.ok()) {
-<<<<<<< HEAD
                 LOG.warn("one instance report fail, query_id={} fragment_id={} instance_id={}, be={},"
                                   + " error message: {}",
                         DebugUtil.printId(queryId), params.getFragmentId(),
                         DebugUtil.printId(params.getFragmentInstanceId()),
                         params.getBackendId(), status.getErrorMsg());
-                updateStatus(status, params.getFragmentInstanceId());
-=======
-                LOG.warn("one instance report fail, query_id={} instance_id={}, error message: {}",
-                        DebugUtil.printId(queryId), DebugUtil.printId(params.getFragmentInstanceId()),
-                        status.getErrorMsg());
                 updateStatus(status, params.backend_id);
             }
             if (params.isSetDeltaUrls()) {
@@ -2423,7 +2417,6 @@
             }
             if (params.isSetErrorTabletInfos()) {
                 updateErrorTabletInfos(params.getErrorTabletInfos());
->>>>>>> 4edba083
             }
             Preconditions.checkArgument(params.isSetDetailedReport());
             for (TDetailedReportParams param : params.detailed_report) {
