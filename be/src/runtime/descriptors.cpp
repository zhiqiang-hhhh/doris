--- conflicted
+++ resolved
@@ -34,12 +34,10 @@
 #include "common/object_pool.h"
 #include "util/string_util.h"
 #include "vec/aggregate_functions/aggregate_function.h"
-<<<<<<< HEAD
 #include "vec/columns/column_nothing.h"
 #include "vec/data_types/data_type_factory.hpp"
 #include "vec/exprs/vexpr.h"
 #include "vec/utils/util.hpp"
-=======
 #include "vec/core/types.h"
 #include "vec/data_types/data_type_array.h"
 #include "vec/data_types/data_type_decimal.h"
@@ -47,7 +45,6 @@
 #include "vec/data_types/data_type_map.h"
 #include "vec/data_types/data_type_struct.h"
 #include "vec/functions/function_helpers.h"
->>>>>>> 7e7d5c56
 
 namespace doris {
 
@@ -124,39 +121,22 @@
     }
 }
 
-<<<<<<< HEAD
+vectorized::DataTypePtr SlotDescriptor::get_data_type_ptr() const {
+    return vectorized::get_data_type_with_default_argument(type());
+}
+
 vectorized::MutableColumnPtr SlotDescriptor::get_empty_mutable_column() const {
     if (this->get_virtual_column_expr() != nullptr) {
         return vectorized::ColumnNothing::create(0);
     }
-
-    auto data_type = get_data_type_ptr();
-    if (data_type) {
-        return data_type->create_column();
-    }
-    return nullptr;
-=======
-vectorized::DataTypePtr SlotDescriptor::get_data_type_ptr() const {
-    return vectorized::get_data_type_with_default_argument(type());
->>>>>>> 7e7d5c56
-}
-
-vectorized::MutableColumnPtr SlotDescriptor::get_empty_mutable_column() const {
     return type()->create_column();
 }
 
 std::string SlotDescriptor::debug_string() const {
-<<<<<<< HEAD
     const bool is_virtual = this->get_virtual_column_expr() != nullptr;
     return fmt::format(
             "SlotDescriptor(id={}, type={}, col_pos={}, col_name={}, nullable={}, is_virtual={})",
-            _id, _type.debug_string(), _col_pos, _col_name, is_nullable(), is_virtual);
-=======
-    std::stringstream out;
-    out << "Slot(id=" << _id << " type=" << _type->get_name() << " col=" << _col_pos
-        << ", colname=" << _col_name << ", nullable=" << is_nullable() << ")";
-    return out.str();
->>>>>>> 7e7d5c56
+            _id, _type->get_name(), _col_pos, _col_name, is_nullable(), is_virtual);
 }
 
 TableDescriptor::TableDescriptor(const TTableDescriptor& tdesc)
