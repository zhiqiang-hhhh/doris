--- conflicted
+++ resolved
@@ -447,13 +447,6 @@
     _heap_profiler = HeapProfiler::create_global_instance();
     init_mem_tracker();
     thread_context()->thread_mem_tracker_mgr->init();
-<<<<<<< HEAD
-    //diskann这里得注释
-#if defined(USE_MEM_TRACKER) && !defined(__SANITIZE_ADDRESS__) && !defined(ADDRESS_SANITIZER) && \
-        !defined(LEAK_SANITIZER) && !defined(THREAD_SANITIZER) && !defined(USE_JEMALLOC)
-=======
-
->>>>>>> 7e7d5c56
     init_hook();
 
     if (!BitUtil::IsPowerOf2(config::min_buffer_size)) {
