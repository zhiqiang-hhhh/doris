// Licensed to the Apache Software Foundation (ASF) under one
// or more contributor license agreements.  See the NOTICE file
// distributed with this work for additional information
// regarding copyright ownership.  The ASF licenses this file
// to you under the Apache License, Version 2.0 (the
// "License"); you may not use this file except in compliance
// with the License.  You may obtain a copy of the License at
//
//   http://www.apache.org/licenses/LICENSE-2.0
//
// Unless required by applicable law or agreed to in writing,
// software distributed under the License is distributed on an
// "AS IS" BASIS, WITHOUT WARRANTIES OR CONDITIONS OF ANY
// KIND, either express or implied.  See the License for the
// specific language governing permissions and limitations
// under the License.

#pragma once

#include <fmt/format.h>
#include <gen_cpp/olap_common.pb.h>
#include <gen_cpp/olap_file.pb.h>

#include <atomic>
#include <condition_variable>
#include <map>
#include <memory>
#include <mutex>
#include <roaring/roaring.hh>
#include <string>
#include <vector>

#include "common/status.h"
#include "io/fs/file_reader_writer_fwd.h"
#include "olap/delta_writer.h"
#include "olap/olap_common.h"
#include "olap/rowset/rowset.h"
#include "olap/rowset/rowset_meta.h"
#include "olap/rowset/rowset_writer.h"
#include "olap/rowset/rowset_writer_context.h"
#include "olap/rowset/segment_creator.h"
#include "segment_v2/index_file_writer.h"
#include "segment_v2/segment.h"

namespace doris {
namespace vectorized {
class Block;
} // namespace vectorized

namespace segment_v2 {
class SegmentWriter;
} // namespace segment_v2

using SegCompactionCandidates = std::vector<segment_v2::SegmentSharedPtr>;
using SegCompactionCandidatesSharedPtr = std::shared_ptr<SegCompactionCandidates>;

class SegmentFileCollection {
public:
    ~SegmentFileCollection();

    Status add(int seg_id, io::FileWriterPtr&& writer);

    // Return `nullptr` if no file writer matches `seg_id`
    io::FileWriter* get(int seg_id) const;

    // Close all file writers
    Status close();

    // Get segments file size in segment id order.
    // `seg_id_offset` is the offset of the segment id relative to the subscript of `_file_writers`,
    // for more details, see `Tablet::create_transient_rowset_writer`.
    Result<std::vector<size_t>> segments_file_size(int seg_id_offset);

    const std::unordered_map<int, io::FileWriterPtr>& get_file_writers() const {
        return _file_writers;
    }

private:
    mutable std::mutex _lock;
    std::unordered_map<int /* seg_id */, io::FileWriterPtr> _file_writers;
    bool _closed {false};
};

class InvertedIndexFileCollection {
public:
    ~InvertedIndexFileCollection();

    // `seg_id` -> inverted index file writer
    Status add(int seg_id, IndexFileWriterPtr&& writer);

    // Close all file writers
    // If the inverted index file writer is not closed, an error will be thrown during destruction
    Status close();

    // Get inverted index file info in segment id order.
    // `seg_id_offset` is the offset of the segment id relative to the subscript of `_index_file_writers`,
    // for more details, see `Tablet::create_transient_rowset_writer`.
    Result<std::vector<const InvertedIndexFileInfo*>> inverted_index_file_info(int seg_id_offset);

    // return all inverted index file writers
    std::unordered_map<int, IndexFileWriterPtr>& get_file_writers() { return _index_file_writers; }

    int64_t get_total_index_size() const { return _total_size; }

private:
<<<<<<< HEAD
    mutable SpinLock _lock;
    std::unordered_map<int /* seg_id */, IndexFileWriterPtr> _index_file_writers;
=======
    mutable std::mutex _lock;
    std::unordered_map<int /* seg_id */, InvertedIndexFileWriterPtr> _inverted_index_file_writers;
>>>>>>> 7e7d5c56
    int64_t _total_size = 0;
};

class BaseBetaRowsetWriter : public RowsetWriter {
public:
    BaseBetaRowsetWriter();

    ~BaseBetaRowsetWriter() override;

    Status init(const RowsetWriterContext& rowset_writer_context) override;

    Status add_block(const vectorized::Block* block) override;

    // Declare these interface in `BaseBetaRowsetWriter`
    // add rowset by create hard link
    Status add_rowset(RowsetSharedPtr rowset) override;
    Status add_rowset_for_linked_schema_change(RowsetSharedPtr rowset) override;

    Status create_file_writer(uint32_t segment_id, io::FileWriterPtr& writer,
                              FileType file_type = FileType::SEGMENT_FILE) override;

    Status create_index_file_writer(uint32_t segment_id, IndexFileWriterPtr* writer) override;

    Status add_segment(uint32_t segment_id, const SegmentStatistics& segstat,
                       TabletSchemaSPtr flush_schema) override;

    Status flush() override;

    Status flush_memtable(vectorized::Block* block, int32_t segment_id,
                          int64_t* flush_size) override;

    // Return the file size flushed to disk in "flush_size"
    // This method is thread-safe.
    Status flush_single_block(const vectorized::Block* block) override;

    RowsetSharedPtr manual_build(const RowsetMetaSharedPtr& rowset_meta) override;

    PUniqueId load_id() override { return _context.load_id; }

    Version version() override { return _context.version; }

    int64_t num_rows() const override { return _segment_creator.num_rows_written(); }

    // for partial update
    int64_t num_rows_updated() const override { return _segment_creator.num_rows_updated(); }
    int64_t num_rows_deleted() const override { return _segment_creator.num_rows_deleted(); }
    int64_t num_rows_new_added() const override { return _segment_creator.num_rows_new_added(); }
    int64_t num_rows_filtered() const override { return _segment_creator.num_rows_filtered(); }

    RowsetId rowset_id() override { return _context.rowset_id; }

    RowsetTypePB type() const override { return RowsetTypePB::BETA_ROWSET; }

    Status get_segment_num_rows(std::vector<uint32_t>* segment_num_rows) const override {
        std::lock_guard l(_segid_statistics_map_mutex);
        *segment_num_rows = _segment_num_rows;
        return Status::OK();
    }

    int32_t allocate_segment_id() override { return _segment_creator.allocate_segment_id(); };

    void set_segment_start_id(int32_t start_id) override {
        _segment_creator.set_segment_start_id(start_id);
        _segment_start_id = start_id;
    }

    int64_t delete_bitmap_ns() override { return _delete_bitmap_ns; }

    int64_t segment_writer_ns() override { return _segment_writer_ns; }

    std::shared_ptr<PartialUpdateInfo> get_partial_update_info() override {
        return _context.partial_update_info;
    }

    bool is_partial_update() override {
        return _context.partial_update_info && _context.partial_update_info->is_partial_update();
    }

    const std::unordered_map<int, io::FileWriterPtr>& get_file_writers() const {
        return _seg_files.get_file_writers();
    }

    std::unordered_map<int, IndexFileWriterPtr>& index_file_writers() {
        return this->_idx_files.get_file_writers();
    }

private:
    void update_rowset_schema(TabletSchemaSPtr flush_schema);
    // build a tmp rowset for load segment to calc delete_bitmap
    // for this segment
protected:
    Status _generate_delete_bitmap(int32_t segment_id);
    Status _build_rowset_meta(RowsetMeta* rowset_meta, bool check_segment_num = false);
    Status _create_file_writer(const std::string& path, io::FileWriterPtr& file_writer);
    virtual Status _close_file_writers();
    virtual Status _check_segment_number_limit(size_t segnum);
    virtual int64_t _num_seg() const;
    // build a tmp rowset for load segment to calc delete_bitmap for this segment
    Status _build_tmp(RowsetSharedPtr& rowset_ptr);

    uint64_t get_rowset_num_rows() {
        std::lock_guard l(_segid_statistics_map_mutex);
        return std::accumulate(_segment_num_rows.begin(), _segment_num_rows.end(), uint64_t(0));
    }
    // Only during vertical compaction is this method called
    // Some index files are written during normal compaction and some files are written during index compaction.
    // After all index writes are completed, call this method to write the final compound index file.
    Status _close_index_file_writers() {
        RETURN_NOT_OK_STATUS_WITH_WARN(_idx_files.close(),
                                       "failed to close index file when build new rowset");
        this->_total_index_size += _idx_files.get_total_index_size();
        return Status::OK();
    }

    std::atomic<int32_t> _num_segment; // number of consecutive flushed segments
    roaring::Roaring _segment_set;     // bitmap set to record flushed segment id
    std::mutex _segment_set_mutex;     // mutex for _segment_set
    int32_t _segment_start_id;         // basic write start from 0, partial update may be different

    SegmentFileCollection _seg_files;
    InvertedIndexFileCollection _idx_files;

    // record rows number of every segment already written, using for rowid
    // conversion when compaction in unique key with MoW model
    std::vector<uint32_t> _segment_num_rows;
    // for unique key table with merge-on-write
    std::vector<KeyBoundsPB> _segments_encoded_key_bounds;

    // counters and statistics maintained during add_rowset
    std::atomic<int64_t> _num_rows_written;
    std::atomic<int64_t> _total_data_size;
    std::atomic<int64_t> _total_index_size;
    // TODO rowset Zonemap

    std::map<uint32_t, SegmentStatistics> _segid_statistics_map;
    mutable std::mutex _segid_statistics_map_mutex;

    bool _is_pending = false;
    bool _already_built = false;

    SegmentCreator _segment_creator;

    fmt::memory_buffer vlog_buffer;

    std::shared_ptr<MowContext> _mow_context;
    std::unique_ptr<CalcDeleteBitmapToken> _calc_delete_bitmap_token;

    int64_t _delete_bitmap_ns = 0;
    int64_t _segment_writer_ns = 0;
};

class SegcompactionWorker;

// `StorageEngine` mixin for `BaseBetaRowsetWriter`
class BetaRowsetWriter : public BaseBetaRowsetWriter {
public:
    BetaRowsetWriter(StorageEngine& engine);

    ~BetaRowsetWriter() override;

    Status build(RowsetSharedPtr& rowset) override;

    Status init(const RowsetWriterContext& rowset_writer_context) override;

    Status add_segment(uint32_t segment_id, const SegmentStatistics& segstat,
                       TabletSchemaSPtr flush_schema) override;

    Status flush_segment_writer_for_segcompaction(
            std::unique_ptr<segment_v2::SegmentWriter>* writer, uint64_t index_size,
            KeyBoundsPB& key_bounds);
    Status create_segment_writer_for_segcompaction(
            std::unique_ptr<segment_v2::SegmentWriter>* writer, int64_t begin, int64_t end);

    bool is_segcompacted() const { return _num_segcompacted > 0; }

private:
    // segment compaction
    friend class SegcompactionWorker;
    Status _close_file_writers() override;
    Status _check_segment_number_limit(size_t segnum) override;
    int64_t _num_seg() const override;
    Status _wait_flying_segcompaction();
    Status _segcompaction_if_necessary();
    Status _segcompaction_rename_last_segments();
    Status _load_noncompacted_segment(segment_v2::SegmentSharedPtr& segment, int32_t segment_id);
    Status _find_longest_consecutive_small_segment(SegCompactionCandidatesSharedPtr& segments);
    Status _rename_compacted_segments(int64_t begin, int64_t end);
    Status _rename_compacted_segment_plain(uint32_t seg_id);
    Status _rename_compacted_indices(int64_t begin, int64_t end, uint64_t seg_id);
    void _clear_statistics_for_deleting_segments_unsafe(uint32_t begin, uint32_t end);

    StorageEngine& _engine;

    std::atomic<int32_t> _segcompacted_point {0}; // segemnts before this point have
                                                  // already been segment compacted
    std::atomic<int32_t> _num_segcompacted {0};   // index for segment compaction

    std::shared_ptr<SegcompactionWorker> _segcompaction_worker = nullptr;

    // ensure only one inflight segcompaction task for each rowset
    std::atomic<bool> _is_doing_segcompaction {false};
    // enforce condition variable on _is_doing_segcompaction
    std::mutex _is_doing_segcompaction_lock;
    std::condition_variable _segcompacting_cond;

    std::atomic<int> _segcompaction_status {ErrorCode::OK};
};

} // namespace doris<|MERGE_RESOLUTION|>--- conflicted
+++ resolved
@@ -103,13 +103,8 @@
     int64_t get_total_index_size() const { return _total_size; }
 
 private:
-<<<<<<< HEAD
-    mutable SpinLock _lock;
+    mutable std::mutex _lock;
     std::unordered_map<int /* seg_id */, IndexFileWriterPtr> _index_file_writers;
-=======
-    mutable std::mutex _lock;
-    std::unordered_map<int /* seg_id */, InvertedIndexFileWriterPtr> _inverted_index_file_writers;
->>>>>>> 7e7d5c56
     int64_t _total_size = 0;
 };
 
