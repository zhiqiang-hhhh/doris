--- conflicted
+++ resolved
@@ -1791,15 +1791,12 @@
             // return OK if OLAP_ERR_CUMULATIVE_NO_SUITABLE_VERSION, so that we don't need to
             // print too much useless logs.
             // And because we set permits to 0, so even if we return OK here, nothing will be done.
-<<<<<<< HEAD
             // VLOG_DEBUG << fmt::format(
             //         "cumulative compaction meet delete rowset, increase cumu point without other "
             //         "operation.")
             //         .tag("tablet id:", tablet->tablet_id())
             //         .tag("after cumulative compaction, cumu point:",
             //              tablet->cumulative_layer_point());
-=======
->>>>>>> 7e7d5c56
             return Status::OK();
         }
     } else if (compaction_type == CompactionType::BASE_COMPACTION) {
