--- conflicted
+++ resolved
@@ -58,42 +58,26 @@
     auto type = name_with_type.second;
     const std::string& name = name_with_type.first;
     auto inverted_index_query_type = _to_inverted_index_query_type(_match_type);
-<<<<<<< HEAD
-    TypeDescriptor column_desc = type->get_type_as_type_descriptor();
+    auto primitive_type = type->get_primitive_type();
 
     InvertedIndexParam param;
     param.column_name = name;
     param.query_type = inverted_index_query_type;
     param.num_rows = num_rows;
     param.roaring = std::make_shared<roaring::Roaring>();
-    if (is_string_type(column_desc.type) ||
-        (column_desc.type == TYPE_ARRAY && is_string_type(column_desc.children[0].type))) {
-=======
-    auto primitive_type = type->get_primitive_type();
     if (is_string_type(primitive_type) ||
         (primitive_type == TYPE_ARRAY &&
          is_string_type(assert_cast<const vectorized::DataTypeArray*>(
                                 vectorized::remove_nullable(type).get())
                                 ->get_nested_type()
                                 ->get_primitive_type()))) {
->>>>>>> 7e7d5c56
         StringRef match_value;
         auto length = _value.length();
         char* buffer = const_cast<char*>(_value.c_str());
         match_value.replace(buffer, int32_t(length)); //is it safe?
-<<<<<<< HEAD
         param.query_value = &match_value;
         RETURN_IF_ERROR(iterator->read_from_index(&param));
-    } else if (column_desc.type == TYPE_ARRAY &&
-               is_numeric_type(
-                       TabletColumn::get_field_type_by_type(column_desc.children[0].type))) {
-        std::vector<char> buf(column_desc.children[0].len);
-        const TypeInfo* type_info = get_scalar_type_info(
-                TabletColumn::get_field_type_by_type(column_desc.children[0].type));
-=======
-        RETURN_IF_ERROR(iterator->read_from_inverted_index(
-                name, &match_value, inverted_index_query_type, num_rows, roaring));
-    } else if (primitive_type == TYPE_ARRAY &&
+    }  else if (primitive_type == TYPE_ARRAY &&
                is_numeric_type(TabletColumn::get_field_type_by_type(
                        assert_cast<const vectorized::DataTypeArray*>(
                                vectorized::remove_nullable(type).get())
@@ -108,7 +92,6 @@
                         vectorized::remove_nullable(type).get())
                         ->get_nested_type()
                         ->get_primitive_type()));
->>>>>>> 7e7d5c56
         RETURN_IF_ERROR(type_info->from_string(buf.data(), _value));
         param.query_value = buf.data();
         param.skip_try = true;
