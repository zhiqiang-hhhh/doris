--- conflicted
+++ resolved
@@ -266,15 +266,9 @@
 
     int64_t index_id() const { return _index_id; }
     const std::string& index_name() const { return _index_name; }
-<<<<<<< HEAD
     MOCK_FUNCTION IndexType index_type() const { return _index_type; }
-    const vector<int32_t>& col_unique_ids() const { return _col_unique_ids; }
-    MOCK_FUNCTION const std::map<string, string>& properties() const { return _properties; }
-=======
-    IndexType index_type() const { return _index_type; }
     const std::vector<int32_t>& col_unique_ids() const { return _col_unique_ids; }
-    const std::map<std::string, std::string>& properties() const { return _properties; }
->>>>>>> 7e7d5c56
+    MOCK_FUNCTION const std::map<std::string, std::string>& properties() const { return _properties; }
     int32_t get_gram_size() const {
         if (_properties.contains("gram_size")) {
             return std::stoi(_properties.at("gram_size"));
