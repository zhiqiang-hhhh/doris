// Licensed to the Apache Software Foundation (ASF) under one
// or more contributor license agreements.  See the NOTICE file
// distributed with this work for additional information
// regarding copyright ownership.  The ASF licenses this file
// to you under the Apache License, Version 2.0 (the
// "License"); you may not use this file except in compliance
// with the License.  You may obtain a copy of the License at
//
//   http://www.apache.org/licenses/LICENSE-2.0
//
// Unless required by applicable law or agreed to in writing,
// software distributed under the License is distributed on an
// "AS IS" BASIS, WITHOUT WARRANTIES OR CONDITIONS OF ANY
// KIND, either express or implied.  See the License for the
// specific language governing permissions and limitations
// under the License.

#include "vec/runtime/vdatetime_value.h"

#include <cctz/civil_time.h>
#include <cctz/time_zone.h>
#include <glog/logging.h>

#include <cctype>
#include <cstdlib>
#include <cstring>
#include <ctime>
// IWYU pragma: no_include <bits/chrono.h>
#include <algorithm>
#include <chrono> // IWYU pragma: keep
// IWYU pragma: no_include <bits/std_abs.h>
#include <cmath>
#include <cstdint>
#include <string_view>

#include "common/compiler_util.h"
#include "common/config.h"
#include "common/exception.h"
#include "common/status.h"
#include "gutil/integral_types.h"
#include "util/timezone_utils.h"
#include "vec/common/int_exp.h"

namespace doris {

static const char* s_ab_month_name[] = {"",    "Jan", "Feb", "Mar", "Apr", "May", "Jun",
                                        "Jul", "Aug", "Sep", "Oct", "Nov", "Dec", nullptr};

static const char* s_ab_day_name[] = {"Mon", "Tue", "Wed", "Thu", "Fri", "Sat", "Sun", nullptr};

uint8_t mysql_week_mode(uint32_t mode) {
    mode &= 7;
    if (!(mode & WEEK_MONDAY_FIRST)) {
        mode ^= WEEK_FIRST_WEEKDAY;
    }
    return mode;
}

static bool time_zone_begins(const char* ptr, const char* end) {
    return *ptr == '+' || (*ptr == '-' && ptr + 3 < end && *(ptr + 3) == ':') ||
           (isalpha(*ptr) && *ptr != 'T');
}

bool VecDateTimeValue::check_range(uint32_t year, uint32_t month, uint32_t day, uint32_t hour,
                                   uint32_t minute, uint32_t second, uint16_t type) {
    bool time = hour > (type == TIME_TIME ? TIME_MAX_HOUR : 23) || minute > 59 || second > 59;
    if (type == TIME_TIME) {
        return time;
    } else {
        return time || check_date(year, month, day);
    }
}

bool VecDateTimeValue::check_date(uint32_t year, uint32_t month, uint32_t day) {
    if (month == 2 && day == 29 && doris::is_leap(year)) {
        return false;
    }
    if (year > 9999 || month == 0 || month > 12 || day > S_DAYS_IN_MONTH[month] || day == 0) {
        return true;
    }
    return false;
}

// The interval format is that with no delimiters
// YYYY-MM-DD HH-MM-DD.FFFFFF AM in default format
// 0    1  2  3  4  5  6      7
bool VecDateTimeValue::from_date_str(const char* date_str, int len) {
    return from_date_str_base(date_str, len, nullptr);
}
//parse timezone to get offset
bool VecDateTimeValue::from_date_str(const char* date_str, int len,
                                     const cctz::time_zone& local_time_zone) {
    return from_date_str_base(date_str, len, &local_time_zone);
}

bool VecDateTimeValue::from_date_str_base(const char* date_str, int len,
                                          const cctz::time_zone* local_time_zone) {
    const char* ptr = date_str;
    const char* end = date_str + len;
    // ONLY 2, 6 can follow by a space
    const static int allow_space_mask = 4 | 64;
    const static int MAX_DATE_PARTS = 8;
    uint32_t date_val[MAX_DATE_PARTS];
    int32_t date_len[MAX_DATE_PARTS];

    _neg = false;
    // Skip space character
    while (ptr < end && isspace(*ptr)) {
        ptr++;
    }
    if (ptr == end || !isdigit(*ptr)) {
        return false;
    }
    // Fix year length
    const char* pos = ptr;
    while (pos < end && (isdigit(*pos) || *pos == 'T')) {
        pos++;
    }
    int year_len = 4;
    int digits = pos - ptr;
    bool is_interval_format = false;
    bool has_bar = false;

    // Compatible with MySQL.
    // For YYYYMMDD/YYYYMMDDHHMMSS is 4 digits years
    if (pos == end || *pos == '.') {
        if (digits == 4 || digits == 8 || digits >= 14) {
            year_len = 4;
        } else {
            year_len = 2;
        }
        is_interval_format = true;
    }

    int field_idx = 0;
    int field_len = year_len;
    long sec_offset = 0;
    while (ptr < end && isdigit(*ptr) && field_idx < MAX_DATE_PARTS - 1) {
        const char* start = ptr;
        int temp_val = 0;
        bool scan_to_delim = (!is_interval_format) && (field_idx != 6);
        while (ptr < end && isdigit(*ptr) && (scan_to_delim || field_len--)) {
            temp_val = temp_val * 10 + (*ptr++ - '0');
        }
        // Impossible
        if (temp_val > 999999L) {
            return false;
        }
        date_val[field_idx] = temp_val;
        date_len[field_idx] = ptr - start;
        field_len = 2;

        if (ptr == end) {
            field_idx++;
            break;
        }

        // timezone
        if (UNLIKELY((field_idx > 2 ||
                      !has_bar) /*dont treat xxxx-xx-xx:xx:xx as xxxx-xx(-xx:xx:xx)*/
                     && time_zone_begins(ptr, end))) {
            if (local_time_zone == nullptr) {
                return false;
            }
            auto get_tz_offset = [&](const std::string& str_tz,
                                     const cctz::time_zone* local_time_zone) -> long {
                cctz::time_zone given_tz {};
                if (!TimezoneUtils::find_cctz_time_zone(str_tz, given_tz)) {
                    throw Exception {ErrorCode::INVALID_ARGUMENT, ""};
                }
                auto given = cctz::convert(cctz::civil_second {}, given_tz);
                auto local = cctz::convert(cctz::civil_second {}, *local_time_zone);
                // these two values is absolute time. so they are negative. need to use (-local) - (-given)
                return std::chrono::duration_cast<std::chrono::seconds>(given - local).count();
            };
            try {
                sec_offset = get_tz_offset(std::string {ptr, end},
                                           local_time_zone); // use the whole remain string
            } catch ([[maybe_unused]] Exception& e) {
                return false; // invalid format
            }
            field_idx++;
            break;
        }

        if (field_idx == 2 && *ptr == 'T') {
            // YYYYMMDDTHHMMDD, skip 'T' and continue
            ptr++;
            field_idx++;
            continue;
        }

        // Second part
        if (field_idx == 5) {
            if (*ptr == '.') {
                ptr++;
                field_len = 6;
            } else if (isdigit(*ptr)) {
                field_idx++;
                break;
            }
            field_idx++;
            continue;
        }
        // escape separator
        while (ptr < end && (ispunct(*ptr) || isspace(*ptr))) {
            if (isspace(*ptr)) {
                if (((1 << field_idx) & allow_space_mask) == 0) {
                    return false;
                }
            }
            if (*ptr == '-') {
                has_bar = true;
            }
            ptr++;
        }
        field_idx++;
    }
    int num_field = field_idx;
    if (num_field <= 3) {
        _type = TIME_DATE;
    } else {
        _type = TIME_DATETIME;
    }
    if (!is_interval_format) {
        year_len = date_len[0];
    }
    for (; field_idx < MAX_DATE_PARTS; ++field_idx) {
        date_len[field_idx] = 0;
        date_val[field_idx] = 0;
    }

    if (year_len == 2) {
        if (date_val[0] < YY_PART_YEAR) {
            date_val[0] += 2000;
        } else {
            date_val[0] += 1900;
        }
    }

    if (num_field < 3) {
        return false;
    }
    if (!check_range_and_set_time(date_val[0], date_val[1], date_val[2], date_val[3], date_val[4],
                                  date_val[5], _type)) {
        return false;
    }
    return sec_offset ? date_add_interval<TimeUnit::SECOND>(
                                TimeInterval {TimeUnit::SECOND, sec_offset, false})
                      : true;
}

// [0, 101) invalid
// [101, (YY_PART_YEAR - 1) * 10000 + 1231] for two digits year 2000 ~ 2069
// [(YY_PART_YEAR - 1) * 10000 + 1231, YY_PART_YEAR * 10000L + 101) invalid
// [YY_PART_YEAR * 10000L + 101, 991231] for two digits year 1970 ~1999
// (991231, 10000101) invalid, because support 1000-01-01
// [10000101, 99991231] for four digits year date value.
// (99991231, 101000000) invalid, NOTE below this is datetime vale hh:mm:ss must exist.
// [101000000, (YY_PART_YEAR - 1)##1231235959] two digits year datetime value
// ((YY_PART_YEAR - 1)##1231235959, YY_PART_YEAR##0101000000) invalid
// ((YY_PART_YEAR)##1231235959, 99991231235959] two digits year datetime value 1970 ~ 1999
// (999991231235959, ~) valid
int64_t VecDateTimeValue::standardize_timevalue(int64_t value) {
    _type = TIME_DATE;
    if (value <= 0) {
        return 0;
    }
    if (value >= 10000101000000L) {
        // 9999-99-99 99:99:99
        if (value > 99999999999999L) {
            return 0;
        }

        // between 1000-01-01 00:00:00L and 9999-99-99 99:99:99
        // all digits exist.
        _type = TIME_DATETIME;
        return value;
    }
    // 2000-01-01
    if (value < 101) {
        return 0;
    }
    // two digits  year. 2000 ~ 2069
    if (value <= (YY_PART_YEAR - 1) * 10000L + 1231L) {
        return (value + 20000000L) * 1000000L;
    }
    // two digits year, invalid date
    if (value < YY_PART_YEAR * 10000L + 101) {
        return 0;
    }
    // two digits year. 1970 ~ 1999
    if (value <= 991231L) {
        return (value + 19000000L) * 1000000L;
    }
    // TODO(zhaochun): Don't allow year betwen 1000-01-01
    if (value < 10000101) {
        return 0;
    }
    // four digits years without hour.
    if (value <= 99991231L) {
        return value * 1000000L;
    }
    // below 0000-01-01
    if (value < 101000000) {
        return 0;
    }

    // below is with datetime, must have hh:mm:ss
    _type = TIME_DATETIME;
    // 2000 ~ 2069
    if (value <= (YY_PART_YEAR - 1) * 10000000000L + 1231235959L) {
        return value + 20000000000000L;
    }
    if (value < YY_PART_YEAR * 10000000000L + 101000000L) {
        return 0;
    }
    // 1970 ~ 1999
    if (value <= 991231235959L) {
        return value + 19000000000000L;
    }
    return value;
}

bool VecDateTimeValue::from_date_int64(int64_t value) {
    _neg = false;
    value = standardize_timevalue(value);
    if (value <= 0) {
        return false;
    }
    uint64_t date = value / 1000000;
    uint64_t time = value % 1000000;

    auto [year, month, day, hour, minute, second] = std::tuple {0, 0, 0, 0, 0, 0};
    year = date / 10000;
    date %= 10000;
    month = date / 100;
    day = date % 100;
    hour = time / 10000;
    time %= 10000;
    minute = time / 100;
    second = time % 100;

    return check_range_and_set_time(year, month, day, hour, minute, second, _type);
}

void VecDateTimeValue::set_zero(int type) {
    memset(this, 0, sizeof(*this));
    _type = type;
}

void VecDateTimeValue::set_type(int type) {
    _type = type;
    if (type == TIME_DATE) {
        _hour = 0;
        _minute = 0;
        _second = 0;
    }
}

void VecDateTimeValue::set_max_time(bool neg) {
    set_zero(TIME_TIME);
    _hour = static_cast<uint8_t>(TIME_MAX_HOUR);
    _minute = TIME_MAX_MINUTE;
    _second = TIME_MAX_SECOND;
    _neg = neg;
}

bool VecDateTimeValue::from_time_int64(int64_t value) {
    _type = TIME_TIME;
    if (value > TIME_MAX_VALUE) {
        // 0001-01-01 00:00:00 to convert to a datetime
        if (value > 10000000000L) {
            if (from_date_int64(value)) {
                return true;
            }
        }
        set_max_time(false);
        return false;
    } else if (value < -1 * TIME_MAX_VALUE) {
        set_max_time(true);
        return false;
    }
    if (value < 0) {
        _neg = 1;
        value = -value;
    }
    _hour = value / 10000;
    value %= 10000;
    _minute = value / 100;
    if (_minute > TIME_MAX_MINUTE) {
        return false;
    }
    _second = value % 100;
    return _second <= TIME_MAX_SECOND;
}

char* VecDateTimeValue::append_date_buffer(char* to) const {
    uint32_t temp;
    // Year
    temp = _year / 100;
    *to++ = (char)('0' + (temp / 10));
    *to++ = (char)('0' + (temp % 10));
    temp = _year % 100;
    *to++ = (char)('0' + (temp / 10));
    *to++ = (char)('0' + (temp % 10));
    *to++ = '-';
    // Month
    *to++ = (char)('0' + (_month / 10));
    *to++ = (char)('0' + (_month % 10));
    *to++ = '-';
    // Day
    *to++ = (char)('0' + (_day / 10));
    *to++ = (char)('0' + (_day % 10));
    return to;
}

char* VecDateTimeValue::append_time_buffer(char* to) const {
    if (_neg) {
        *to++ = '-';
    }
    // Hour
    uint32_t temp = _hour;
    if (temp >= 100) {
        *to++ = (char)('0' + (temp / 100));
        temp %= 100;
    }
    *to++ = (char)('0' + (temp / 10));
    *to++ = (char)('0' + (temp % 10));
    *to++ = ':';
    // Minute
    *to++ = (char)('0' + (_minute / 10));
    *to++ = (char)('0' + (_minute % 10));
    *to++ = ':';
    /* Second */
    *to++ = (char)('0' + (_second / 10));
    *to++ = (char)('0' + (_second % 10));
    return to;
}

char* VecDateTimeValue::to_datetime_buffer(char* to) const {
    to = append_date_buffer(to);
    *to++ = ' ';
    return append_time_buffer(to);
}

char* VecDateTimeValue::to_date_buffer(char* to) const {
    return append_date_buffer(to);
}

char* VecDateTimeValue::to_time_buffer(char* to) const {
    return append_time_buffer(to);
}

int32_t VecDateTimeValue::to_buffer(char* buffer) const {
    switch (_type) {
    case TIME_TIME:
        return to_time_buffer(buffer) - buffer;
    case TIME_DATE:
        return to_date_buffer(buffer) - buffer;
    case TIME_DATETIME:
        return to_datetime_buffer(buffer) - buffer;
    default:
        break;
    }
    return 0;
}

char* VecDateTimeValue::to_string(char* to) const {
    int len = to_buffer(to);
    *(to + len) = '\0';
    return to + len + 1;
}

int64_t VecDateTimeValue::to_datetime_int64() const {
    return (_year * 10000L + _month * 100 + _day) * 1000000L + _hour * 10000 + _minute * 100 +
           _second;
}

int64_t VecDateTimeValue::to_date_int64() const {
    return _year * 10000 + _month * 100 + _day;
}

int64_t VecDateTimeValue::to_time_int64() const {
    int sign = _neg == 0 ? 1 : -1;
    return sign * (_hour * 10000 + _minute * 100 + _second);
}

int64_t VecDateTimeValue::to_int64() const {
    switch (_type) {
    case TIME_TIME:
        return to_time_int64();
    case TIME_DATE:
        return to_date_int64();
    case TIME_DATETIME:
        return to_datetime_int64();
    default:
        return 0;
    }
}

bool VecDateTimeValue::get_date_from_daynr(uint64_t daynr) {
    if (daynr <= 0 || daynr > DATE_MAX_DAYNR) {
        return false;
    }

    auto [year, month, day] = std::tuple {0, 0, 0};
    year = daynr / 365;
    uint32_t days_befor_year = 0;
    while (daynr < (days_befor_year = doris::calc_daynr(year, 1, 1))) {
        year--;
    }
    uint32_t days_of_year = daynr - days_befor_year + 1;
    int leap_day = 0;
    if (doris::is_leap(year)) {
        if (days_of_year > 31 + 28) {
            days_of_year--;
            if (days_of_year == 31 + 28) {
                leap_day = 1;
            }
        }
    }
    month = 1;
    while (days_of_year > S_DAYS_IN_MONTH[month]) {
        days_of_year -= S_DAYS_IN_MONTH[month];
        month++;
    }
    day = days_of_year + leap_day;

    if (check_range(year, month, day, 0, 0, 0, _type)) {
        return false;
    }
    unchecked_set_time(year, month, day, _hour, _minute, _second);
    return true;
}

bool VecDateTimeValue::from_date_daynr(uint64_t daynr) {
    _neg = false;
    if (!get_date_from_daynr(daynr)) {
        return false;
    }
    _hour = 0;
    _minute = 0;
    _second = 0;
    _type = TIME_DATE;
    return true;
}

static char* int_to_str(uint64_t val, char* to) {
    char buf[64];
    char* ptr = buf;
    // Use do/while for 0 value
    do {
        *ptr++ = '0' + (val % 10);
        val /= 10;
    } while (val);

    while (ptr > buf) {
        *to++ = *--ptr;
    }

    return to;
}

static char* append_string(const char* from, char* to) {
    while (*from) {
        *to++ = *from++;
    }
    return to;
}

static char* append_with_prefix(const char* str, int str_len, char prefix, int full_len, char* to) {
    int len = (str_len > full_len) ? str_len : full_len;
    len -= str_len;
    while (len-- > 0) {
        // push prefix;
        *to++ = prefix;
    }
    while (str_len-- > 0) {
        *to++ = *str++;
    }

    return to;
}

int VecDateTimeValue::compute_format_len(const char* format, int len) {
    int size = 0;
    const char* ptr = format;
    const char* end = format + len;

    while (ptr < end) {
        if (*ptr != '%' || (ptr + 1) < end) {
            size++;
            ptr++;
            continue;
        }
        switch (*++ptr) {
        case 'M':
        case 'W':
            size += 10;
            break;
        case 'D':
        case 'Y':
        case 'x':
        case 'X':
            size += 4;
            break;
        case 'a':
        case 'b':
            size += 10;
            break;
        case 'j':
            size += 3;
            break;
        case 'u':
        case 'U':
        case 'v':
        case 'V':
        case 'y':
        case 'm':
        case 'd':
        case 'h':
        case 'i':
        case 'I':
        case 'l':
        case 'p':
        case 'S':
        case 's':
        case 'c':
        case 'e':
            size += 2;
            break;
        case 'k':
        case 'H':
            size += 7;
            break;
        case 'r':
            size += 11;
            break;
        case 'T':
            size += 8;
            break;
        case 'f':
            size += 6;
            break;
        case 'w':
        case '%':
        default:
            size++;
            break;
        }
    }
    return size;
}

static const char digits100[201] =
        "00010203040506070809"
        "10111213141516171819"
        "20212223242526272829"
        "30313233343536373839"
        "40414243444546474849"
        "50515253545556575859"
        "60616263646566676869"
        "70717273747576777879"
        "80818283848586878889"
        "90919293949596979899";

char* write_two_digits_to_string(int number, char* dst) {
    memcpy(dst, &digits100[number * 2], 2);
    return dst + 2;
}

char* write_four_digits_to_string(int number, char* dst) {
    memcpy(dst, &digits100[(number / 100) * 2], 2);
    memcpy(dst + 2, &digits100[(number % 100) * 2], 2);
    return dst + 4;
}

bool VecDateTimeValue::to_format_string(const char* format, int len, char* to) const {
    if (check_range(_year, _month, _day, _hour, _minute, _second, _type)) {
        return false;
    }
    char buf[64];
    char* cursor = buf;
    char* pos = nullptr;
    const char* ptr = format;
    const char* end = format + len;
    char ch = '\0';

    while (ptr < end) {
        if (*ptr != '%' || (ptr + 1) == end) {
            *to++ = *ptr++;
            continue;
        }
        // Skip '%'
        ptr++;
        switch (ch = *ptr++) {
        case 'y':
            // Year, numeric (two digits)
            to = write_two_digits_to_string(_year % 100, to);
            cursor += 2;
            pos = cursor;
            break;
        case 'Y':
            // Year, numeric, four digits
            to = write_four_digits_to_string(_year, to);
            cursor += 4;
            pos = cursor;
            break;
        case 'd':
            // Day of month (00...31)
            to = write_two_digits_to_string(_day, to);
            cursor += 2;
            pos = cursor;
            break;
        case 'H':
            to = write_two_digits_to_string(_hour, to);
            cursor += 2;
            pos = cursor;
            break;
        case 'i':
            // Minutes, numeric (00..59)
            to = write_two_digits_to_string(_minute, to);
            cursor += 2;
            pos = cursor;
            break;
        case 'm':
            to = write_two_digits_to_string(_month, to);
            cursor += 2;
            pos = cursor;
            break;
        case 'h':
        case 'I':
            // Hour (01..12)
            to = write_two_digits_to_string((_hour % 24 + 11) % 12 + 1, to);
            cursor += 2;
            pos = cursor;
            break;
        case 's':
        case 'S':
            // Seconds (00..59)
            to = write_two_digits_to_string(_second, to);
            cursor += 2;
            pos = cursor;
            break;
        case 'a':
            // Abbreviated weekday name
            if (_type == TIME_TIME || (_year == 0 && _month == 0)) {
                return false;
            }
            to = append_string(s_ab_day_name[weekday()], to);
            break;
        case 'b':
            // Abbreviated month name
            if (_month == 0) {
                return false;
            }
            to = append_string(s_ab_month_name[_month], to);
            break;
        case 'c':
            // Month, numeric (0...12)
            pos = int_to_str(_month, cursor);
            to = append_with_prefix(cursor, pos - cursor, '0', 1, to);
            break;
        case 'D':
            // Day of the month with English suffix (0th, 1st, ...)
            pos = int_to_str(_day, cursor);
            to = append_with_prefix(cursor, pos - cursor, '0', 1, to);
            if (_day >= 10 && _day <= 19) {
                to = append_string("th", to);
            } else {
                switch (_day % 10) {
                case 1:
                    to = append_string("st", to);
                    break;
                case 2:
                    to = append_string("nd", to);
                    break;
                case 3:
                    to = append_string("rd", to);
                    break;
                default:
                    to = append_string("th", to);
                    break;
                }
            }
            break;
        case 'e':
            // Day of the month, numeric (0..31)
            pos = int_to_str(_day, cursor);
            to = append_with_prefix(cursor, pos - cursor, '0', 1, to);
            break;
        case 'f':
            // Microseconds (000000..999999)
            pos = int_to_str(0, cursor);
            to = append_with_prefix(cursor, pos - cursor, '0', 6, to);
            break;
        case 'j':
            // Day of year (001..366)
            pos = int_to_str(daynr() - doris::calc_daynr(_year, 1, 1) + 1, cursor);
            to = append_with_prefix(cursor, pos - cursor, '0', 3, to);
            break;
        case 'k':
            // Hour (0..23)
            pos = int_to_str(_hour, cursor);
            to = append_with_prefix(cursor, pos - cursor, '0', 1, to);
            break;
        case 'l':
            // Hour (1..12)
            pos = int_to_str((_hour % 24 + 11) % 12 + 1, cursor);
            to = append_with_prefix(cursor, pos - cursor, '0', 1, to);
            break;
        case 'M':
            // Month name (January..December)
            if (_month == 0) {
                return false;
            }
            to = append_string(s_month_name[_month], to);
            break;
        case 'p':
            // AM or PM
            if ((_hour % 24) >= 12) {
                to = append_string("PM", to);
            } else {
                to = append_string("AM", to);
            }
            break;
        case 'r':
            // Time, 12-hour (hh:mm:ss followed by AM or PM)
            *to++ = (char)('0' + (((_hour + 11) % 12 + 1) / 10));
            *to++ = (char)('0' + (((_hour + 11) % 12 + 1) % 10));
            *to++ = ':';
            // Minute
            *to++ = (char)('0' + (_minute / 10));
            *to++ = (char)('0' + (_minute % 10));
            *to++ = ':';
            /* Second */
            *to++ = (char)('0' + (_second / 10));
            *to++ = (char)('0' + (_second % 10));
            if ((_hour % 24) >= 12) {
                to = append_string(" PM", to);
            } else {
                to = append_string(" AM", to);
            }
            break;
        case 'T':
            // Time, 24-hour (hh:mm:ss)
            *to++ = (char)('0' + ((_hour % 24) / 10));
            *to++ = (char)('0' + ((_hour % 24) % 10));
            *to++ = ':';
            // Minute
            *to++ = (char)('0' + (_minute / 10));
            *to++ = (char)('0' + (_minute % 10));
            *to++ = ':';
            /* Second */
            *to++ = (char)('0' + (_second / 10));
            *to++ = (char)('0' + (_second % 10));
            break;
        case 'u':
            // Week (00..53), where Monday is the first day of the week;
            // WEEK() mode 1
            if (_type == TIME_TIME) {
                return false;
            }
            to = write_two_digits_to_string(week(mysql_week_mode(1)), to);
            cursor += 2;
            pos = cursor;
            break;
        case 'U':
            // Week (00..53), where Sunday is the first day of the week;
            // WEEK() mode 0
            if (_type == TIME_TIME) {
                return false;
            }
            to = write_two_digits_to_string(week(mysql_week_mode(0)), to);
            cursor += 2;
            pos = cursor;
            break;
        case 'v':
            // Week (01..53), where Monday is the first day of the week;
            // WEEK() mode 3; used with %x
            if (_type == TIME_TIME) {
                return false;
            }
            to = write_two_digits_to_string(week(mysql_week_mode(3)), to);
            cursor += 2;
            pos = cursor;
            break;
        case 'V':
            // Week (01..53), where Sunday is the first day of the week;
            // WEEK() mode 2; used with %X
            if (_type == TIME_TIME) {
                return false;
            }
            to = write_two_digits_to_string(week(mysql_week_mode(2)), to);
            cursor += 2;
            pos = cursor;
            break;
        case 'w':
            // Day of the week (0=Sunday..6=Saturday)
            if (_type == TIME_TIME || (_month == 0 && _year == 0)) {
                return false;
            }
            pos = int_to_str(doris::calc_weekday(daynr(), true), cursor);
            to = append_with_prefix(cursor, pos - cursor, '0', 1, to);
            break;
        case 'W':
            // Weekday name (Sunday..Saturday)
            to = append_string(s_day_name[weekday()], to);
            break;
        case 'x': {
            // Year for the week, where Monday is the first day of the week,
            // numeric, four digits; used with %v
            if (_type == TIME_TIME) {
                return false;
            }
            uint32_t year = 0;
            calc_week(*this, mysql_week_mode(3), &year, true);
            to = write_four_digits_to_string(year, to);
            cursor += 4;
            pos = cursor;
            break;
        }
        case 'X': {
            // Year for the week where Sunday is the first day of the week,
            // numeric, four digits; used with %V
            if (_type == TIME_TIME) {
                return false;
            }
            uint32_t year = 0;
            calc_week(*this, mysql_week_mode(2), &year);
            to = write_four_digits_to_string(year, to);
            cursor += 4;
            pos = cursor;
            break;
        }
        default:
            *to++ = ch;
            break;
        }
    }
    *to++ = '\0';
    return true;
}

uint8_t VecDateTimeValue::calc_week(const VecDateTimeValue& value, uint8_t mode, uint32_t* year,
                                    bool disable_lut) {
    // mode=3 is used for week_of_year()
    if (config::enable_time_lut && !disable_lut && mode == 3 && value._year >= 1950 &&
        value._year < 2030) {
        return doris::TimeLUT::GetImplement()
                ->week_of_year_table[value._year - doris::LUT_START_YEAR][value._month - 1]
                                    [value._day - 1];
    }
    // mode=4 is used for week()
    if (config::enable_time_lut && !disable_lut && mode == 4 && value._year >= 1950 &&
        value._year < 2030) {
        return doris::TimeLUT::GetImplement()
                ->week_table[value._year - doris::LUT_START_YEAR][value._month - 1][value._day - 1];
    }
    // not covered by pre calculated dates, calculate at runtime
    bool monday_first = mode & WEEK_MONDAY_FIRST;
    bool week_year = mode & WEEK_YEAR;
    bool first_weekday = mode & WEEK_FIRST_WEEKDAY;
    uint64_t day_nr = value.daynr();
    uint64_t daynr_first_day = doris::calc_daynr(value._year, 1, 1);
    uint8_t weekday_first_day = doris::calc_weekday(daynr_first_day, !monday_first);

    int days = 0;
    *year = value._year;

    // Check weather the first days of this year belongs to last year
    if (value._month == 1 && value._day <= (7 - weekday_first_day)) {
        if (!week_year && ((first_weekday && weekday_first_day != 0) ||
                           (!first_weekday && weekday_first_day > 3))) {
            return 0;
        }
        (*year)--;
        week_year = true;
        daynr_first_day -= (days = doris::calc_days_in_year(*year));
        weekday_first_day = (weekday_first_day + 53 * 7 - days) % 7;
    }

    // How many days since first week
    if ((first_weekday && weekday_first_day != 0) || (!first_weekday && weekday_first_day > 3)) {
        // days in new year belongs to last year.
        days = day_nr - (daynr_first_day + (7 - weekday_first_day));
    } else {
        // days in new year belongs to this year.
        days = day_nr - (daynr_first_day - weekday_first_day);
    }

    if (week_year && days >= 52 * 7) {
        weekday_first_day = (weekday_first_day + doris::calc_days_in_year(*year)) % 7;
        if ((first_weekday && weekday_first_day == 0) ||
            (!first_weekday && weekday_first_day <= 3)) {
            // Belong to next year.
            (*year)++;
            return 1;
        }
    }

    return days / 7 + 1;
}

uint8_t VecDateTimeValue::week(uint8_t mode) const {
    uint32_t year = 0;
    return calc_week(*this, mode, &year);
}

uint32_t VecDateTimeValue::year_week(uint8_t mode) const {
    // mode=4 is used for yearweek()
    if (config::enable_time_lut && mode == 4 && _year >= 1950 && _year < 2030) {
        return doris::TimeLUT::GetImplement()->year_week_table[_year - 1950][_month - 1][_day - 1];
    }

    // not covered by year_week_table, calculate at runtime
    uint32_t year = 0;
    // The range of the week in the year_week is 1-53, so the mode WEEK_YEAR is always true.
    uint8_t week = calc_week(*this, mode | 2, &year, true);
    // When the mode WEEK_FIRST_WEEKDAY is not set,
    // the week in which the last three days of the year fall may belong to the following year.
    if (week == 53 && day() >= 29 && !(mode & 4)) {
        uint8_t monday_first = mode & WEEK_MONDAY_FIRST;
        uint64_t daynr_of_last_day = doris::calc_daynr(_year, 12, 31);
        uint8_t weekday_of_last_day = doris::calc_weekday(daynr_of_last_day, !monday_first);

        if (weekday_of_last_day - monday_first < 2) {
            ++year;
            week = 1;
        }
    }
    return year * 100 + week;
}

template <typename T>
bool VecDateTimeValue::operator>=(const DateV2Value<T>& other) const {
    int64_t ts1;
    int64_t ts2;
    this->unix_timestamp(&ts1, TimezoneUtils::default_time_zone);
    other.unix_timestamp(&ts2, TimezoneUtils::default_time_zone);
    return ts1 >= ts2;
}

template <typename T>
bool VecDateTimeValue::operator<=(const DateV2Value<T>& other) const {
    int64_t ts1;
    int64_t ts2;
    this->unix_timestamp(&ts1, TimezoneUtils::default_time_zone);
    other.unix_timestamp(&ts2, TimezoneUtils::default_time_zone);
    return ts1 <= ts2;
}

template <typename T>
bool VecDateTimeValue::operator>(const DateV2Value<T>& other) const {
    int64_t ts1;
    int64_t ts2;
    this->unix_timestamp(&ts1, TimezoneUtils::default_time_zone);
    other.unix_timestamp(&ts2, TimezoneUtils::default_time_zone);
    return ts1 > ts2;
}

template <typename T>
bool VecDateTimeValue::operator<(const DateV2Value<T>& other) const {
    int64_t ts1;
    int64_t ts2;
    this->unix_timestamp(&ts1, TimezoneUtils::default_time_zone);
    other.unix_timestamp(&ts2, TimezoneUtils::default_time_zone);
    return ts1 < ts2;
}

template <typename T>
bool VecDateTimeValue::operator==(const DateV2Value<T>& other) const {
    int64_t ts1;
    int64_t ts2;
    this->unix_timestamp(&ts1, TimezoneUtils::default_time_zone);
    other.unix_timestamp(&ts2, TimezoneUtils::default_time_zone);
    return ts1 == ts2;
}

// TODO(zhaochun): Think endptr is NULL
// Return true if convert to a integer success. Otherwise false.
static bool str_to_int64(const char* ptr, const char** endptr, int64_t* ret) {
    const static uint64_t MAX_NEGATIVE_NUMBER = 0x8000000000000000;
    const static uint64_t ULONGLONG_MAX = ~0;
    const static uint64_t LFACTOR2 = 100000000000ULL;
    const char* end = *endptr;
    uint64_t cutoff_1 = 0;
    uint64_t cutoff_2 = 0;
    uint64_t cutoff_3 = 0;
    // Skip space
    while (ptr < end && (*ptr == ' ' || *ptr == '\t')) {
        ptr++;
    }
    if (ptr >= end) {
        return false;
    }
    // Sign
    bool neg = false;
    if (*ptr == '-') {
        neg = true;
        ptr++;
        cutoff_1 = MAX_NEGATIVE_NUMBER / LFACTOR2;
        cutoff_2 = (MAX_NEGATIVE_NUMBER % LFACTOR2) / 100;
        cutoff_3 = (MAX_NEGATIVE_NUMBER % LFACTOR2) % 100;
    } else {
        if (*ptr == '+') {
            ptr++;
        }
        cutoff_1 = ULONGLONG_MAX / LFACTOR2;
        cutoff_2 = (ULONGLONG_MAX % LFACTOR2) / 100;
        cutoff_3 = (ULONGLONG_MAX % LFACTOR2) % 100;
    }
    if (ptr >= end) {
        return false;
    }
    // a valid input should at least contains one digit
    if (!isdigit(*ptr)) {
        return false;
    }
    // Skip '0'
    while (ptr < end && *ptr == '0') {
        ptr++;
    }
    const char* n_end = ptr + 9;
    if (n_end > end) {
        n_end = end;
    }
    uint64_t value_1 = 0;
    while (ptr < n_end && isdigit(*ptr)) {
        value_1 *= 10;
        value_1 += *ptr++ - '0';
    }
    if (ptr == end || !isdigit(*ptr)) {
        *endptr = ptr;
        *ret = neg ? -value_1 : value_1;
        return true;
    }
    // TODO
    uint64_t value_2 = 0;
    uint64_t value_3 = 0;

    // Check overflow.
    return value_1 <= cutoff_1 &&
           (value_1 != cutoff_1 ||
            (value_2 <= cutoff_2 && (value_2 != cutoff_2 || value_3 <= cutoff_3)));
}

static int min(int a, int b) {
    return a < b ? a : b;
}

static int find_in_lib(const char* lib[], const char* str, const char* end) {
    int pos = 0;
    int find_count = 0;
    int find_pos = 0;
    for (; lib[pos] != nullptr; ++pos) {
        const char* i = str;
        const char* j = lib[pos];
        while (i < end && *j) {
            if (toupper(*i) != toupper(*j)) {
                break;
            }
            ++i;
            ++j;
        }
        if (i == end) {
            if (*j == '\0') {
                return pos;
            } else {
                find_count++;
                find_pos = pos;
            }
        }
    }
    return find_count == 1 ? find_pos : -1;
}

static int check_word(const char* lib[], const char* str, const char* end, const char** endptr) {
    const char* ptr = str;
    while (ptr < end && isalpha(*ptr)) {
        ptr++;
    }
    int pos = find_in_lib(lib, str, ptr);
    if (pos >= 0) {
        *endptr = ptr;
    }
    return pos;
}

// this method is exactly same as fromDateFormatStr() in DateLiteral.java in FE
// change this method should also change that.
bool VecDateTimeValue::from_date_format_str(const char* format, int format_len, const char* value,
                                            int value_len, const char** sub_val_end) {
    if (value_len <= 0) [[unlikely]] {
        return false;
    }
    const char* ptr = format;
    const char* end = format + format_len;
    const char* val = value;
    const char* val_end = value + value_len;

    bool already_set_time_part = false; // skip time part in the end's setting.

    uint32_t part_used = 0;
    constexpr int YEAR_PART = 1U << 0;
    constexpr int MONTH_PART = 1U << 1;
    constexpr int DAY_PART = 1U << 2;
    constexpr int NORMAL_DATE_PART = YEAR_PART | MONTH_PART | DAY_PART;
    constexpr int WEEKDAY_PART = 1U << 3;
    constexpr int YEARDAY_PART = 1U << 4;
    constexpr int WEEK_NUM_PART = 1U << 5;
    constexpr int SPECIAL_DATE_PART = WEEKDAY_PART | YEARDAY_PART | WEEK_NUM_PART;
    [[maybe_unused]] constexpr int DATE_PART = NORMAL_DATE_PART | SPECIAL_DATE_PART;
    constexpr int HOUR_PART = 1U << 6;
    constexpr int MINUTE_PART = 1U << 7;
    constexpr int SECOND_PART = 1U << 8;
    constexpr int TIME_PART = HOUR_PART | MINUTE_PART | SECOND_PART;

    int half_day = 0; // 0 for am/none, 12 for pm.
    int weekday = -1;
    int yearday = -1;
    int week_num = -1; // week idx in one year

    bool strict_week_number = false;
    bool sunday_first = false;
    bool strict_week_number_year_type = false;
    int strict_week_number_year = -1;
    bool hour_system_12 = false;

    auto [year, month, day, hour, minute, second] = std::tuple {0, 0, 0, 0, 0, 0};
    while (ptr < end && val < val_end) {
        // Skip space character
        while (val < val_end && isspace(*val)) {
            val++;
        }
        if (val >= val_end) {
            break;
        }
        // Check switch
        if (*ptr == '%' && ptr + 1 < end) {
            const char* tmp = nullptr;
            int64_t int_value = 0;
            ptr++;
            switch (*ptr++) {
                // Year
            case 'y':
                // Year, numeric (two digits)
                tmp = val + min(2, val_end - val);
                if (!str_to_int64(val, &tmp, &int_value)) {
                    return false;
                }
                int_value += int_value >= 70 ? 1900 : 2000;
                year = int_value;
                val = tmp;
                part_used |= YEAR_PART;
                break;
            case 'Y':
                // Year, numeric, four digits
                tmp = val + min(4, val_end - val);
                if (!str_to_int64(val, &tmp, &int_value)) {
                    return false;
                }
                if (tmp - val <= 2) {
                    int_value += int_value >= 70 ? 1900 : 2000;
                }
                year = int_value;
                val = tmp;
                part_used |= YEAR_PART;
                break;
                // Month
            case 'm':
            case 'c':
                tmp = val + min(2, val_end - val);
                if (!str_to_int64(val, &tmp, &int_value)) {
                    return false;
                }
                month = int_value;
                val = tmp;
                part_used |= MONTH_PART;
                break;
            case 'M':
                int_value = check_word(const_cast<const char**>(s_month_name), val, val_end, &val);
                if (int_value < 0) {
                    return false;
                }
                month = int_value;
                part_used |= MONTH_PART;
                break;
            case 'b':
                int_value = check_word(s_ab_month_name, val, val_end, &val);
                if (int_value < 0) {
                    return false;
                }
                month = int_value;
                part_used |= MONTH_PART;
                break;
                // Day
            case 'd':
            case 'e':
                tmp = val + min(2, val_end - val);
                if (!str_to_int64(val, &tmp, &int_value)) {
                    return false;
                }
                day = int_value;
                val = tmp;
                part_used |= DAY_PART;
                break;
            case 'D':
                tmp = val + min(2, val_end - val);
                if (!str_to_int64(val, &tmp, &int_value)) {
                    return false;
                }
                day = int_value;
                val = tmp + min(2, val_end - tmp);
                part_used |= DAY_PART;
                break;
                // Hour
            case 'h':
            case 'I':
            case 'l':
                hour_system_12 = true;
                part_used |= HOUR_PART;
                // Fall through
            case 'k':
            case 'H':
                tmp = val + min(2, val_end - val);
                if (!str_to_int64(val, &tmp, &int_value)) {
                    return false;
                }
                hour = int_value;
                val = tmp;
                part_used |= HOUR_PART;
                break;
                // Minute
            case 'i':
                tmp = val + min(2, val_end - val);
                if (!str_to_int64(val, &tmp, &int_value)) {
                    return false;
                }
                minute = int_value;
                val = tmp;
                part_used |= MINUTE_PART;
                break;
                // Second
            case 's':
            case 'S':
                tmp = val + min(2, val_end - val);
                if (!str_to_int64(val, &tmp, &int_value)) {
                    return false;
                }
                second = int_value;
                val = tmp;
                part_used |= SECOND_PART;
                break;
                // Micro second
            case 'f':
                // _microsecond is removed, but need to eat this val
                tmp = val + min(6, val_end - val);
                if (!str_to_int64(val, &tmp, &int_value)) {
                    return false;
                }
                val = tmp;
                break;
                // AM/PM, only meaningful for 12-hour system.
            case 'p':
                if ((val_end - val) < 2 || toupper(*(val + 1)) != 'M' || !hour_system_12) {
                    return false;
                }
                if (toupper(*val) == 'P') {
                    // PM
                    half_day = 12;
                }
                val += 2;
                break;
                // Weekday
            case 'W':
                int_value = check_word(const_cast<const char**>(s_day_name), val, val_end, &val);
                if (int_value < 0) {
                    return false;
                }
                int_value++;
                weekday = int_value;
                part_used |= WEEKDAY_PART;
                break;
            case 'a':
                int_value = check_word(s_ab_day_name, val, val_end, &val);
                if (int_value < 0) {
                    return false;
                }
                int_value++;
                weekday = int_value;
                part_used |= WEEKDAY_PART;
                break;
            case 'w':
                tmp = val + min(1, val_end - val);
                if (!str_to_int64(val, &tmp, &int_value)) {
                    return false;
                }
                if (int_value >= 7) {
                    return false;
                }
                if (int_value == 0) {
                    int_value = 7;
                }
                weekday = int_value;
                val = tmp;
                part_used |= WEEKDAY_PART;
                break;
            case 'j':
                tmp = val + min(3, val_end - val);
                if (!str_to_int64(val, &tmp, &int_value)) {
                    return false;
                }
                yearday = int_value;
                val = tmp;
                part_used |= YEARDAY_PART;
                break;
            case 'u':
            case 'v':
            case 'U':
            case 'V':
                sunday_first = (*(ptr - 1) == 'U' || *(ptr - 1) == 'V');
                // Used to check if there is %x or %X
                strict_week_number = (*(ptr - 1) == 'V' || *(ptr - 1) == 'v');
                tmp = val + min(2, val_end - val);
                if (!str_to_int64(val, &tmp, &int_value)) {
                    return false;
                }
                week_num = int_value;
                if (week_num > 53 || (strict_week_number && week_num == 0)) {
                    return false;
                }
                val = tmp;
                part_used |= WEEK_NUM_PART;
                break;
                // strict week number, must be used with %V or %v
            case 'x':
            case 'X':
                strict_week_number_year_type = (*(ptr - 1) == 'X');
                tmp = val + min(4, val_end - val);
                if (!str_to_int64(val, &tmp, &int_value)) {
                    return false;
                }
                strict_week_number_year = int_value;
                val = tmp;
                part_used |= WEEK_NUM_PART;
                break;
            case 'r': {
                VecDateTimeValue tmp_val;
                if (!tmp_val.from_date_format_str("%I:%i:%S %p", 11, val, val_end - val, &tmp)) {
                    return false;
                }
                this->_hour = tmp_val._hour;
                this->_minute = tmp_val._minute;
                this->_second = tmp_val._second;
                val = tmp;
                part_used |= TIME_PART;
                already_set_time_part = true;
                break;
            }
            case 'T': {
                VecDateTimeValue tmp_val;
                if (!tmp_val.from_date_format_str("%H:%i:%S", 8, val, val_end - val, &tmp)) {
                    return false;
                }
                this->_hour = tmp_val._hour;
                this->_minute = tmp_val._minute;
                this->_second = tmp_val._second;
                part_used |= TIME_PART;
                already_set_time_part = true;
                val = tmp;
                break;
            }
            case '.':
                while (val < val_end && ispunct(*val)) {
                    val++;
                }
                break;
            case '@':
                while (val < val_end && isalpha(*val)) {
                    val++;
                }
                break;
            case '#':
                while (val < val_end && isdigit(*val)) {
                    val++;
                }
                break;
            case '%': // %%, escape the %
                if ('%' != *val) {
                    return false;
                }
                val++;
                break;
            default:
                return false;
            }
        } else if (!isspace(*ptr)) {
            if (*ptr != *val) {
                return false;
            }
            ptr++;
            val++;
        } else {
            ptr++;
        }
    }

    // for compatible with mysql, like something have %H:%i:%s format but no relative content...
    while (ptr < end) {
        if (*ptr == '%' && ptr + 1 < end) {
            ptr++;
            switch (*ptr++) {
            case 'H':
            case 'h':
            case 'I':
            case 'i':
            case 'k':
            case 'l':
            case 'r':
            case 's':
            case 'f':
            case 'S':
            case 'p':
            case 'T':
                part_used |= TIME_PART;
                break;
            default:
                break;
            }
        } else {
            ptr++;
        }
    }

    if (!part_used) {
        return false;
    }

    if (hour_system_12) {
        if (hour > 12 || hour < 1) {
            return false;
        }
        hour = (hour % 12) + half_day;
    }
    if (sub_val_end) {
        *sub_val_end = val;
    }

    // Compute timestamp type
    if (part_used & DATE_PART) {
        if (part_used & TIME_PART) {
            _type = TIME_DATETIME;
        } else {
            _type = TIME_DATE;
        }
    } else {
        _type = TIME_TIME;
    }

    _neg = false;

    // Year day
    if (yearday > 0) {
        uint64_t days = doris::calc_daynr(year, 1, 1) + yearday - 1;
        if (!get_date_from_daynr(days)) {
            return false;
        }
    }
    // weekday
    if (week_num >= 0 && weekday > 0) {
        // Check
        if ((strict_week_number &&
             (strict_week_number_year < 0 || strict_week_number_year_type != sunday_first)) ||
            (!strict_week_number && strict_week_number_year >= 0)) {
            return false;
        }
        uint64_t days =
                doris::calc_daynr(strict_week_number ? strict_week_number_year : year, 1, 1);

        uint8_t weekday_b = doris::calc_weekday(days, sunday_first);

        if (sunday_first) {
            days += ((weekday_b == 0) ? 0 : 7) - weekday_b + (week_num - 1) * 7 + weekday % 7;
        } else {
            days += ((weekday_b <= 3) ? 0 : 7) - weekday_b + (week_num - 1) * 7 + weekday - 1;
        }
        if (!get_date_from_daynr(days)) {
            return false;
        }
    }
    // 1. already_set_date_part means _year, _month, _day be set, so we only set time part
    // 2. already_set_time_part means _hour, _minute, _second, _microsecond be set,
    //    so we only need to set date part
    // 3. if both are true, means all part of date_time be set, no need check_range_and_set_time
    bool already_set_date_part = yearday > 0 || (week_num >= 0 && weekday > 0);
    if (already_set_date_part && already_set_time_part) {
        return true;
    }
    // complete default month/day
    if (!(part_used & ~NORMAL_DATE_PART)) { // Ymd part only
        if (!(part_used & DAY_PART)) {
            day = 1;
            if (!(part_used & MONTH_PART)) {
                month = 1;
            }
        }
    }

    if (already_set_date_part) {
        return check_range_and_set_time(_year, _month, _day, hour, minute, second, _type);
    }
    if (already_set_time_part) {
        return check_range_and_set_time(year, month, day, _hour, _minute, _second, _type);
    }

    return check_range_and_set_time(year, month, day, hour, minute, second, _type);
}

template <TimeUnit unit, bool need_check>
bool VecDateTimeValue::date_add_interval(const TimeInterval& interval) {
    if constexpr (need_check) {
        if (!is_valid_date()) {
            return false;
        }
    }

    int sign = interval.is_neg ? -1 : 1;

    if constexpr ((unit == SECOND) || (unit == MINUTE) || (unit == HOUR) ||
                  (unit == SECOND_MICROSECOND) || (unit == MINUTE_MICROSECOND) ||
                  (unit == MINUTE_SECOND) || (unit == HOUR_MICROSECOND) || (unit == HOUR_SECOND) ||
                  (unit == HOUR_MINUTE) || (unit == DAY_MICROSECOND) || (unit == DAY_SECOND) ||
                  (unit == DAY_MINUTE) || (unit == DAY_HOUR)) {
        // This may change the day information

        int64_t seconds = (_day - 1) * 86400L + _hour * 3600L + _minute * 60 + _second +
                          sign * (interval.day * 86400 + interval.hour * 3600 +
                                  interval.minute * 60 + interval.second);
        int64_t days = seconds / 86400;
        seconds %= 86400L;
        if (seconds < 0) {
            seconds += 86400L;
            days--;
        }
        _second = seconds % 60;
        _minute = (seconds / 60) % 60;
        _hour = seconds / 3600;
        int64_t day_nr = doris::calc_daynr(_year, _month, 1) + days;
        if (!get_date_from_daynr(day_nr)) {
            return false;
        }
        if (_second || _minute || _hour) {
            _type = TIME_DATETIME;
        }
    } else if constexpr ((unit == DAY) || (unit == WEEK)) {
        // This only change day information, not change second information
        int64_t day_nr = daynr() + interval.day * sign;
        if (!get_date_from_daynr(day_nr)) {
            return false;
        }
    } else if constexpr (unit == YEAR) {
        // This only change year information
        _year += sign * interval.year;
        if (_year > 9999) {
            return false;
        }
        if (_month == 2 && _day == 29 && !doris::is_leap(_year)) {
            _day = 28;
        }
    } else if constexpr (unit == QUARTER || unit == MONTH || unit == YEAR_MONTH) {
        // This will change month and year information, maybe date.
        int64_t months = _year * 12 + _month - 1 + sign * (12 * interval.year + interval.month);
        _year = months / 12;
        if (months < 0) {
            return false;
        }
        if (_year > MAX_YEAR) {
            return false;
        }
        _month = (months % 12) + 1;
        if (_day > S_DAYS_IN_MONTH[_month]) {
            _day = S_DAYS_IN_MONTH[_month];
            if (_month == 2 && doris::is_leap(_year)) {
                _day++;
            }
        }
    }

    return true;
}

template <TimeUnit unit>
bool VecDateTimeValue::date_set_interval(const TimeInterval& interval) {
    static_assert(
            (unit == YEAR) || (unit == MONTH) || (unit == DAY) || (unit == HOUR) ||
                    (unit == MINUTE) || (unit == SECOND),
            "date_set_interval function now only support YEAR MONTH DAY HOUR MINUTE SECOND type");
    if constexpr ((unit == SECOND) || (unit == MINUTE) || (unit == HOUR)) {
        // This may change the day information
        int64_t seconds = interval.day * 86400L + interval.hour * 3600 + interval.minute * 60 +
                          interval.second;
        int64_t days = seconds / 86400;
        seconds %= 86400L;
        _second = seconds % 60;
        _minute = (seconds / 60) % 60;
        _hour = seconds / 3600;
        int64_t day_nr = doris::calc_daynr(_year, _month, 1) + days;
        if (!get_date_from_daynr(day_nr)) {
            return false;
        }
        if (_second || _minute || _hour) {
            _type = TIME_DATETIME;
        }
    } else if constexpr ((unit == DAY)) {
        // This only change day information, not change second information
        int64_t day_nr = interval.day;
        if (!get_date_from_daynr(day_nr)) {
            return false;
        }
    } else if constexpr (unit == YEAR) {
        // This only change year information
        _year = interval.year;
        _day = 1;
        _month = 1;
    } else if constexpr (unit == MONTH) {
        // This will change month and year information, maybe date.
        int64_t months = 12 * interval.year + interval.month;
        _year = months / 12;
        _day = 1;
        _month = (months % 12) + 1;
    }
    return true;
}

bool VecDateTimeValue::unix_timestamp(int64_t* timestamp, const std::string& timezone) const {
    cctz::time_zone ctz;
    if (!TimezoneUtils::find_cctz_time_zone(timezone, ctz)) {
        return false;
    }
    return unix_timestamp(timestamp, ctz);
}

bool VecDateTimeValue::unix_timestamp(int64_t* timestamp, const cctz::time_zone& ctz) const {
    const auto tp =
            cctz::convert(cctz::civil_second(_year, _month, _day, _hour, _minute, _second), ctz);
    *timestamp = tp.time_since_epoch().count();
    return true;
}

bool VecDateTimeValue::from_unixtime(int64_t timestamp, const std::string& timezone) {
    cctz::time_zone ctz;
    if (!TimezoneUtils::find_cctz_time_zone(timezone, ctz)) {
        return false;
    }
    from_unixtime(timestamp, ctz);
    return true;
}

void VecDateTimeValue::from_unixtime(int64_t timestamp, const cctz::time_zone& ctz) {
    static const cctz::time_point<cctz::sys_seconds> epoch =
            std::chrono::time_point_cast<cctz::sys_seconds>(
                    std::chrono::system_clock::from_time_t(0));
    cctz::time_point<cctz::sys_seconds> t = epoch + cctz::seconds(timestamp);

    const auto tp = cctz::convert(t, ctz);

    // there's no overflow check since it's hot path

    _neg = 0;
    _type = TIME_DATETIME;
    _year = tp.year();
    _month = tp.month();
    _day = tp.day();
    _hour = tp.hour();
    _minute = tp.minute();
    _second = tp.second();
}

const char* VecDateTimeValue::month_name() const {
    if (_month < 1 || _month > 12) {
        return nullptr;
    }
    return s_month_name[_month];
}

const char* VecDateTimeValue::day_name() const {
    int day = weekday();
    if (day < 0 || day >= 7) {
        return nullptr;
    }
    return s_day_name[day];
}

VecDateTimeValue VecDateTimeValue::local_time() {
    VecDateTimeValue value;
    value.from_unixtime(time(nullptr), TimezoneUtils::default_time_zone);
    return value;
}

void VecDateTimeValue::unchecked_set_time(uint32_t year, uint32_t month, uint32_t day,
                                          uint32_t hour, uint32_t minute, uint32_t second) {
    _year = year;
    _month = month;
    _day = day;
    _hour = hour;
    _minute = minute;
    _second = second;
}

template <TimeUnit unit>
bool VecDateTimeValue::datetime_trunc() {
    if (!is_valid_date()) {
        return false;
    }
    switch (unit) {
    case SECOND: {
        break;
    }
    case MINUTE: {
        _second = 0;
        break;
    }
    case HOUR: {
        _second = 0;
        _minute = 0;
        break;
    }
    case DAY: {
        _second = 0;
        _minute = 0;
        _hour = 0;
        break;
    }
    case WEEK: {
        _second = 0;
        _minute = 0;
        _hour = 0;
        TimeInterval interval(DAY, weekday(), true);
        date_add_interval<DAY>(interval);
        break;
    }
    case MONTH: {
        _second = 0;
        _minute = 0;
        _hour = 0;
        _day = 1;
        break;
    }
    case QUARTER: {
        _second = 0;
        _minute = 0;
        _hour = 0;
        _day = 1;
        if (_month <= 3) {
            _month = 1;
        } else if (_month <= 6) {
            _month = 4;
        } else if (_month <= 9) {
            _month = 7;
        } else {
            _month = 10;
        }
        break;
    }
    case YEAR: {
        _second = 0;
        _minute = 0;
        _hour = 0;
        _day = 1;
        _month = 1;
        break;
    }
    default:
        return false;
    }
    return true;
}

template <typename T>
void VecDateTimeValue::create_from_date_v2(DateV2Value<T>& value, TimeType type) {
    if constexpr (std::is_same_v<T, DateV2ValueType>) {
        this->unchecked_set_time(value.year(), value.month(), value.day(), 0, 0, 0);
    } else {
        this->unchecked_set_time(value.year(), value.month(), value.day(), value.hour(),
                                 value.minute(), value.second());
    }
    this->set_type(type);
    this->_neg = 0;
}

template <typename T>
void VecDateTimeValue::create_from_date_v2(DateV2Value<T>&& value, TimeType type) {
    DateV2Value<T> v = value;
    create_from_date_v2(v, type);
}

std::ostream& operator<<(std::ostream& os, const VecDateTimeValue& value) {
    char buf[64];
    value.to_string(buf);
    return os << buf;
}

// NOTE:
//  only support DATE - DATE (no support DATETIME - DATETIME)
std::size_t operator-(const VecDateTimeValue& v1, const VecDateTimeValue& v2) {
    return v1.daynr() - v2.daynr();
}

template <typename T>
std::size_t operator-(const DateV2Value<T>& v1, const VecDateTimeValue& v2) {
    return v1.daynr() - v2.daynr();
}

template <typename T>
std::size_t operator-(const VecDateTimeValue& v1, const DateV2Value<T>& v2) {
    return v1.daynr() - v2.daynr();
}

std::size_t hash_value(VecDateTimeValue const& value) {
    return HashUtil::hash(&value, sizeof(VecDateTimeValue), 0);
}

template <typename T>
bool DateV2Value<T>::is_invalid(uint32_t year, uint32_t month, uint32_t day, uint8_t hour,
                                uint8_t minute, uint8_t second, uint32_t microsecond,
                                bool only_time_part) {
    if (hour >= 24 || minute >= 60 || second >= 60 || microsecond > 999999) {
        return true;
    }
    if (only_time_part) {
        return false;
    }
    if (year > MAX_YEAR) {
        return true;
    }
    if (month == 2 && day == 29 && doris::is_leap(year)) {
        return false;
    }
    if (month == 0 || month > 12 || day > S_DAYS_IN_MONTH[month] || day == 0) {
        return true;
    }
    return false;
}

template <typename T>
void DateV2Value<T>::format_datetime(uint32_t* date_val, bool* carry_bits) const {
    // ms
    DCHECK(date_val[6] < 1000000L);
    // hour, minute, second
    for (size_t i = 5; i > 2; i--) {
        if (date_val[i] == MAX_TIME_PART_VALUE[i - 3] + 1 && carry_bits[i + 1]) {
            date_val[i] = 0;
            date_val[i - 1] += 1;
            carry_bits[i] = true;
        }
    }
    // day
    if (date_val[1] == 2 && doris::is_leap(date_val[0])) {
        if (date_val[2] == 30 && carry_bits[3]) {
            date_val[2] = 1;
            date_val[1] += 1;
            carry_bits[2] = true;
        }
    } else if (date_val[2] == S_DAYS_IN_MONTH[date_val[1]] + 1 && carry_bits[3]) {
        date_val[2] = 1;
        date_val[1] += 1;
        carry_bits[2] = true;
    }
    // month
    if (date_val[1] == 13 && carry_bits[2]) {
        date_val[1] = 1;
        date_val[0] += 1;
    }
}

// The interval format is that with no delimiters
// YYYY-MM-DD HH-MM-DD.FFFFFF AM in default format
// 0    1  2  3  4  5  6      7
template <typename T>
bool DateV2Value<T>::from_date_str(const char* date_str, int len, int scale /* = -1*/,
                                   bool convert_zero) {
    return from_date_str_base(date_str, len, scale, nullptr, convert_zero);
}
// when we parse
template <typename T>
bool DateV2Value<T>::from_date_str(const char* date_str, int len,
                                   const cctz::time_zone& local_time_zone, int scale /* = -1*/,
                                   bool convert_zero) {
    return from_date_str_base(date_str, len, scale, &local_time_zone, convert_zero);
}
template <typename T>
bool DateV2Value<T>::from_date_str_base(const char* date_str, int len, int scale,
                                        const cctz::time_zone* local_time_zone, bool convert_zero) {
    const char* ptr = date_str;
    const char* end = date_str + len;
    // ONLY 2, 6 can follow by a space
    const static int allow_space_mask = 4 | 64;
    uint32_t date_val[MAX_DATE_PARTS] = {0};
    int32_t date_len[MAX_DATE_PARTS] = {0};

    // Skip space character
    while (ptr < end && isspace(*ptr)) {
        ptr++;
    }
    if (ptr == end || !isdigit(*ptr)) {
        return false;
    }
    // Fix year length
    const char* pos = ptr;
    while (pos < end && (isdigit(*pos) || *pos == 'T')) {
        pos++;
    }
    int year_len = 4;
    int digits = pos - ptr;
    bool is_interval_format = false;
    bool has_bar = false;

    // Compatible with MySQL.
    // For YYYYMMDD/YYYYMMDDHHMMSS is 4 digits years
    if (pos == end || *pos == '.' ||
        time_zone_begins(pos, end)) { // no delimeter until ./Asia/Z/GMT...
        if (digits == 4 || digits == 8 || digits >= 14) {
            year_len = 4;
        } else {
            year_len = 2;
        }
        is_interval_format = true;
    }

    int field_idx = 0;
    int field_len = year_len;
    long sec_offset = 0;
    bool need_use_timezone = false;

    while (ptr < end && isdigit(*ptr) && field_idx < MAX_DATE_PARTS) {
        const char* start = ptr;
        int temp_val = 0;
        bool scan_to_delim = (!is_interval_format) && (field_idx != 6);
        while (ptr < end && isdigit(*ptr) && (scan_to_delim || field_len--)) { // field_len <= 7
            temp_val = temp_val * 10 + (*ptr - '0');
            ptr++;
        }

        if (ptr == start) {
            return false;
        }

        if (field_idx == 6) {
            if constexpr (is_datetime) {
                // round of microseconds
                // 1. normalize to 7 digits for rounding
                // 2. rounding
                // 3. nomalize to 6 digits for storage
                if (scale >= 0) {
                    // do normalization
                    const auto ms_digit_count = ptr - start;
                    const auto normalizer = int_exp10(std::abs(7 - ms_digit_count));
                    temp_val *= normalizer;

                    // check round
                    const auto rounder = int_exp10(std::abs(7 - scale));
                    const auto reminder = temp_val % rounder;
                    temp_val -= reminder;

                    if (reminder >= 5 * normalizer) {
                        temp_val += rounder;
                    }

                    // truncate to 6 digits
                    if (temp_val == int_exp10(7)) {
                        temp_val = 0;
                        sec_offset += 1;
                    } else {
                        temp_val /= 10;
                    }
                }

                // move ptr to start of timezone or end
                while (ptr < end && isdigit(*ptr)) {
                    ptr++;
                }
            } else {
                // Microsecond
                const auto ms_part = ptr - start;
                temp_val *= int_exp10(std::max(0L, 6 - ms_part));
            }
        }

        // Impossible
        if (temp_val > 999999L) {
            return false;
        }

        date_val[field_idx] = temp_val;

        if (field_idx == 6) {
            // select cast("2020-01-01 12:00:00.12345" as Datetime(4))
            // ptr - start will be 5, but scale is 4
            date_len[field_idx] = std::min(static_cast<int>(ptr - start), scale);
        } else {
            date_len[field_idx] = ptr - start;
        }

        field_len = 2;

        if (ptr == end) {
            field_idx++;
            break;
        }

        // timezone
        if (UNLIKELY((field_idx > 2 ||
                      !has_bar) /*dont treat xxxx-xx-xx:xx:xx as xxxx-xx(-xx:xx:xx)*/
                     && time_zone_begins(ptr, end))) {
            if (local_time_zone == nullptr) {
                return false;
            }
            need_use_timezone = true;
            field_idx++;
            break;
        }

        if (field_idx == 2 && *ptr == 'T') {
            // YYYYMMDDTHHMMDD, skip 'T' and continue
            ptr++;
            field_idx++;
            continue;
        }

        // Second part
        if (field_idx == 5) {
            if (*ptr == '.') {
                ptr++;
                // for datetime, we need to discard the fraction part
                // that beyond the scale + 1, and scale + 1 digit will
                // be used to round the fraction part
                if constexpr (is_datetime) {
                    field_len = std::min(7, scale + 1);
                } else {
                    field_len = 6;
                }
            } else if (isdigit(*ptr)) {
                field_idx++;
                break;
            }
            field_idx++;
            continue;
        }
        // escape separator
        while (ptr < end && (ispunct(*ptr) || isspace(*ptr))) {
            if (isspace(*ptr)) {
                if (((1 << field_idx) & allow_space_mask) == 0) {
                    return false;
                }
            }
            if (*ptr == '-') {
                has_bar = true;
            }
            ptr++;
        }
        field_idx++;
    }

    int num_field = field_idx;
    if (!is_interval_format) {
        year_len = date_len[0];
    }
    for (; field_idx < MAX_DATE_PARTS; ++field_idx) {
        date_val[field_idx] = 0;
    }

    if (year_len == 2) {
        if (date_val[0] < YY_PART_YEAR) {
            date_val[0] += 2000;
        } else {
            date_val[0] += 1900;
        }
    }

    if (num_field < 3) {
        return false;
    }
    if (is_invalid(date_val[0], date_val[1], date_val[2], 0, 0, 0, 0)) {
        if (date_val[0] == 0 && date_val[1] == 0 && date_val[2] == 0 && convert_zero) {
            date_val[1] = 1;
            date_val[2] = 1;
        } else {
            return false;
        }
    }

    if (need_use_timezone) {
        cctz::time_zone given_tz {};
        if (!TimezoneUtils::find_cctz_time_zone(std::string {ptr, end}, given_tz)) {
            return false; // invalid format
        }
        auto given = cctz::convert(cctz::civil_second {}, given_tz);
        auto local = cctz::convert(cctz::civil_second {}, *local_time_zone);
        // these two values is absolute time. so they are negative. need to use (-local) - (-given)
        sec_offset = std::chrono::duration_cast<std::chrono::seconds>(given - local).count();
    }

    // In check_range_and_set_time, for Date type the time part will be truncated. So if the timezone offset should make
    // rounding to date part, it would be lost. To avoid this, we use a Datetime type to do these calc. It will save the
    // time part and apply the offset. Then convert to Date type back.
    // see https://github.com/apache/doris/pull/33553 for more details.
    if constexpr (!is_datetime) {
        if (sec_offset) {
            DateV2Value<DateTimeV2ValueType> tmp;
            if (!tmp.check_range_and_set_time(date_val[0], date_val[1], date_val[2], date_val[3],
                                              date_val[4], date_val[5], date_val[6])) {
                return false;
            }
            if (!tmp.date_add_interval<TimeUnit::SECOND>(
                        TimeInterval {TimeUnit::SECOND, sec_offset, false})) {
                return false;
            }
            this->assign_from(tmp);
            return true;
        }
    }

    if (!check_range_and_set_time(date_val[0], date_val[1], date_val[2], date_val[3], date_val[4],
                                  date_val[5], date_val[6])) {
        return false;
    }

    return sec_offset ? date_add_interval<TimeUnit::SECOND>(
                                TimeInterval {TimeUnit::SECOND, sec_offset, false})
                      : true;
}

template <typename T>
void DateV2Value<T>::set_zero() {
    int_val_ = 0;
}

// this method is exactly same as fromDateFormatStr() in DateLiteral.java in FE
// change this method should also change that.
template <typename T>
bool DateV2Value<T>::from_date_format_str(const char* format, int format_len, const char* value,
                                          int value_len, const char** sub_val_end) {
    if (value_len <= 0) [[unlikely]] {
        return false;
    }
    const char* ptr = format;
    const char* end = format + format_len;
    const char* val = value;
    const char* val_end = value + value_len;

    bool already_set_time_part = false; // skip time part in the end's setting.

    uint32_t part_used = 0;
    constexpr int YEAR_PART = 1U << 0;
    constexpr int MONTH_PART = 1U << 1;
    constexpr int DAY_PART = 1U << 2;
    constexpr int NORMAL_DATE_PART = YEAR_PART | MONTH_PART | DAY_PART;
    constexpr int WEEKDAY_PART = 1U << 3;
    constexpr int YEARDAY_PART = 1U << 4;
    constexpr int WEEK_NUM_PART = 1U << 5;
    constexpr int SPECIAL_DATE_PART = WEEKDAY_PART | YEARDAY_PART | WEEK_NUM_PART;
    [[maybe_unused]] constexpr int DATE_PART = NORMAL_DATE_PART | SPECIAL_DATE_PART;
    constexpr int HOUR_PART = 1U << 6;
    constexpr int MINUTE_PART = 1U << 7;
    constexpr int SECOND_PART = 1U << 8;
    constexpr int FRAC_PART = 1U << 9;
    constexpr int TIME_PART = HOUR_PART | MINUTE_PART | SECOND_PART | FRAC_PART;

    int half_day = 0; // 0 for am/none, 12 for pm.
    int weekday = -1;
    int yearday = -1;
    int week_num = -1;

    bool strict_week_number = false;
    bool sunday_first = false;
    bool strict_week_number_year_type = false;
    int strict_week_number_year = -1;
    bool hour_system_12 = false;

    auto [year, month, day, hour, minute, second, microsecond] = std::tuple {0, 0, 0, 0, 0, 0, 0};
    while (ptr < end && val < val_end) {
        // Skip space character
        while (val < val_end && isspace(*val)) {
            val++;
        }
        if (val >= val_end) {
            break;
        }
        // Check switch
        if (*ptr == '%' && ptr + 1 < end) {
            const char* tmp = nullptr;
            int64_t int_value = 0;
            ptr++;
            switch (*ptr++) {
                // Year
            case 'y':
                // Year, numeric (two digits)
                tmp = val + min(2, val_end - val);
                if (!str_to_int64(val, &tmp, &int_value)) {
                    return false;
                }
                int_value += int_value >= 70 ? 1900 : 2000;
                year = int_value;
                val = tmp;
                part_used |= YEAR_PART;
                break;
            case 'Y':
                // Year, numeric, four digits
                tmp = val + min(4, val_end - val);
                if (!str_to_int64(val, &tmp, &int_value)) {
                    return false;
                }
                if (tmp - val <= 2) {
                    int_value += int_value >= 70 ? 1900 : 2000;
                }
                year = int_value;
                val = tmp;
                part_used |= YEAR_PART;
                break;
                // Month
            case 'm':
            case 'c':
                tmp = val + min(2, val_end - val);
                if (!str_to_int64(val, &tmp, &int_value)) {
                    return false;
                }
                month = int_value;
                val = tmp;
                part_used |= MONTH_PART;
                break;
            case 'M':
                int_value = check_word(const_cast<const char**>(s_month_name), val, val_end, &val);
                if (int_value < 0) {
                    return false;
                }
                month = int_value;
                part_used |= MONTH_PART;
                break;
            case 'b':
                int_value = check_word(s_ab_month_name, val, val_end, &val);
                if (int_value < 0) {
                    return false;
                }
                month = int_value;
                part_used |= MONTH_PART;
                break;
                // Day
            case 'd':
            case 'e':
                tmp = val + min(2, val_end - val);
                if (!str_to_int64(val, &tmp, &int_value)) {
                    return false;
                }
                day = int_value;
                val = tmp;
                part_used |= DAY_PART;
                break;
            case 'D':
                tmp = val + min(2, val_end - val);
                if (!str_to_int64(val, &tmp, &int_value)) {
                    return false;
                }
                day = int_value;
                val = tmp + min(2, val_end - tmp);
                part_used |= DAY_PART;
                break;
                // Hour
            case 'h':
            case 'I':
            case 'l':
                hour_system_12 = true;
                part_used |= HOUR_PART;
                // Fall through
            case 'k':
            case 'H':
                tmp = val + min(2, val_end - val);
                if (!str_to_int64(val, &tmp, &int_value)) {
                    return false;
                }
                hour = int_value;
                val = tmp;
                part_used |= HOUR_PART;
                break;
                // Minute
            case 'i':
                tmp = val + min(2, val_end - val);
                if (!str_to_int64(val, &tmp, &int_value)) {
                    return false;
                }
                minute = int_value;
                val = tmp;
                part_used |= MINUTE_PART;
                break;
                // Second
            case 's':
            case 'S':
                tmp = val + min(2, val_end - val);
                if (!str_to_int64(val, &tmp, &int_value)) {
                    return false;
                }
                second = int_value;
                val = tmp;
                part_used |= SECOND_PART;
                break;
            // Micro second
            case 'f':
                tmp = val;
                // when there's still something to the end, fix the scale of ms.
                while (tmp < val_end && isdigit(*tmp)) {
                    tmp++;
                }

                if (tmp - val > 6) {
                    const char* tmp2 = val + 6;
                    if (!str_to_int64(val, &tmp2, &int_value)) {
                        return false;
                    }
                } else {
                    if (!str_to_int64(val, &tmp, &int_value)) {
                        return false;
                    }
                }
                if constexpr (is_datetime) {
                    microsecond = int_value * int_exp10(6 - min(6, tmp - val));
                    part_used |= FRAC_PART;
                }
                val = tmp;
                break;
                // AM/PM
            case 'p':
                if ((val_end - val) < 2 || toupper(*(val + 1)) != 'M' || !hour_system_12) {
                    return false;
                }
                if (toupper(*val) == 'P') {
                    // PM
                    half_day = 12;
                }
                val += 2;
                break;
                // Weekday
            case 'W':
                int_value = check_word(const_cast<const char**>(s_day_name), val, val_end, &val);
                if (int_value < 0) {
                    return false;
                }
                int_value++;
                weekday = int_value;
                part_used |= WEEKDAY_PART;
                break;
            case 'a':
                int_value = check_word(s_ab_day_name, val, val_end, &val);
                if (int_value < 0) {
                    return false;
                }
                int_value++;
                weekday = int_value;
                part_used |= WEEKDAY_PART;
                break;
            case 'w':
                tmp = val + min(1, val_end - val);
                if (!str_to_int64(val, &tmp, &int_value)) {
                    return false;
                }
                if (int_value >= 7) {
                    return false;
                }
                if (int_value == 0) {
                    int_value = 7;
                }
                weekday = int_value;
                val = tmp;
                part_used |= WEEKDAY_PART;
                break;
            case 'j':
                tmp = val + min(3, val_end - val);
                if (!str_to_int64(val, &tmp, &int_value)) {
                    return false;
                }
                yearday = int_value;
                val = tmp;
                part_used |= YEARDAY_PART;
                break;
            case 'u':
            case 'v':
            case 'U':
            case 'V':
                sunday_first = (*(ptr - 1) == 'U' || *(ptr - 1) == 'V');
                // Used to check if there is %x or %X
                strict_week_number = (*(ptr - 1) == 'V' || *(ptr - 1) == 'v');
                tmp = val + min(2, val_end - val);
                if (!str_to_int64(val, &tmp, &int_value)) {
                    return false;
                }
                week_num = int_value;
                if (week_num > 53 || (strict_week_number && week_num == 0)) {
                    return false;
                }
                val = tmp;
                part_used |= WEEK_NUM_PART;
                break;
                // strict week number, must be used with %V or %v
            case 'x':
            case 'X':
                strict_week_number_year_type = (*(ptr - 1) == 'X');
                tmp = val + min(4, val_end - val);
                if (!str_to_int64(val, &tmp, &int_value)) {
                    return false;
                }
                strict_week_number_year = int_value;
                val = tmp;
                part_used |= WEEK_NUM_PART;
                break;
            case 'r': {
                if constexpr (is_datetime) {
                    DateV2Value<DateTimeV2ValueType> tmp_val;
                    if (!tmp_val.from_date_format_str("%I:%i:%S %p", 11, val, val_end - val,
                                                      &tmp)) {
                        return false;
                    }
                    this->date_v2_value_.hour_ = tmp_val.hour();
                    this->date_v2_value_.minute_ = tmp_val.minute();
                    this->date_v2_value_.second_ = tmp_val.second();
                    val = tmp;
                    part_used |= TIME_PART;
                    already_set_time_part = true;
                    break;
                } else {
                    return false;
                }
            }
            case 'T': {
                if constexpr (is_datetime) {
                    DateV2Value<DateTimeV2ValueType> tmp_val;
                    if (!tmp_val.from_date_format_str("%H:%i:%S", 8, val, val_end - val, &tmp)) {
                        return false;
                    }
                    this->date_v2_value_.hour_ = tmp_val.hour();
                    this->date_v2_value_.minute_ = tmp_val.minute();
                    this->date_v2_value_.second_ = tmp_val.second();
                    part_used |= TIME_PART;
                    already_set_time_part = true;
                    val = tmp;
                    break;
                } else {
                    return false;
                }
            }
            case '.':
                while (val < val_end && ispunct(*val)) {
                    val++;
                }
                break;
            case '@':
                while (val < val_end && isalpha(*val)) {
                    val++;
                }
                break;
            case '#':
                while (val < val_end && isdigit(*val)) {
                    val++;
                }
                break;
            case '%': // %%, escape the %
                if ('%' != *val) {
                    return false;
                }
                val++;
                break;
            default:
                return false;
            }
        } else if (!isspace(*ptr)) {
            if (*ptr != *val) {
                return false;
            }
            ptr++;
            val++;
        } else {
            ptr++;
        }
    }

    // for compatible with mysql, like something have %H:%i:%s format but no relative content...
    while (ptr < end) {
        if (*ptr == '%' && ptr + 1 < end) {
            ptr++;
            switch (*ptr++) {
            case 'H':
            case 'h':
            case 'I':
            case 'i':
            case 'k':
            case 'l':
            case 'r':
            case 's':
            case 'f':
            case 'S':
            case 'p':
            case 'T':
                part_used |= TIME_PART;
                break;
            default:
                break;
            }
        } else {
            ptr++;
        }
    }

    if (!part_used) {
        return false;
    }

    if (hour_system_12) {
        if (hour > 12 || hour < 1) {
            return false;
        }
        hour = (hour % 12) + half_day;
    }
    if (sub_val_end) {
        *sub_val_end = val;
    }

    // Compute timestamp type
    if (part_used & FRAC_PART) {
        if constexpr (!is_datetime) {
            return false;
        }
    } else if (part_used & TIME_PART) {
        if constexpr (!is_datetime) {
            return false;
        }
    }

    // Year day
    if (yearday > 0) {
        uint64_t days = doris::calc_daynr(year, 1, 1) + yearday - 1;
        if (!get_date_from_daynr(days)) {
            return false;
        }
    }
    // weekday
    if (week_num >= 0 && weekday > 0) {
        // Check
        if ((strict_week_number &&
             (strict_week_number_year < 0 || strict_week_number_year_type != sunday_first)) ||
            (!strict_week_number && strict_week_number_year >= 0)) {
            return false;
        }
        uint64_t days =
                doris::calc_daynr(strict_week_number ? strict_week_number_year : year, 1, 1);

        uint8_t weekday_b = doris::calc_weekday(days, sunday_first);

        if (sunday_first) {
            days += ((weekday_b == 0) ? 0 : 7) - weekday_b + (week_num - 1) * 7 + weekday % 7;
        } else {
            days += ((weekday_b <= 3) ? 0 : 7) - weekday_b + (week_num - 1) * 7 + weekday - 1;
        }
        if (!get_date_from_daynr(days)) {
            return false;
        }
    }
    // 1. already_set_date_part means _year, _month, _day be set, so we only set time part
    // 2. already_set_time_part means _hour, _minute, _second, _microsecond be set,
    //    so we only need to set date part
    // 3. if both are true, means all part of date_time be set, no need check_range_and_set_time
    bool already_set_date_part = yearday > 0 || (week_num >= 0 && weekday > 0);
    if (already_set_date_part && already_set_time_part) {
        return true;
    }
    if (already_set_date_part) {
        if constexpr (is_datetime) {
            return check_range_and_set_time(date_v2_value_.year_, date_v2_value_.month_,
                                            date_v2_value_.day_, hour, minute, second, microsecond);
        } else {
            return check_range_and_set_time(date_v2_value_.year_, date_v2_value_.month_,
                                            date_v2_value_.day_, 0, 0, 0, 0);
        }
    }
    // complete default month/day
    if (!(part_used & ~NORMAL_DATE_PART)) { // Ymd part only
        if (!(part_used & DAY_PART)) {
            day = 1;
            if (!(part_used & MONTH_PART)) {
                month = 1;
            }
        }
    }

    if (already_set_time_part) {
        if constexpr (is_datetime) {
            return check_range_and_set_time(year, month, day, date_v2_value_.hour_,
                                            date_v2_value_.minute_, date_v2_value_.second_,
                                            microsecond);
        } else {
            return check_range_and_set_time(year, month, day, 0, 0, 0, 0);
        }
    }
    if constexpr (is_datetime) {
        return check_range_and_set_time(year, month, day, hour, minute, second, microsecond,
                                        !(part_used & ~TIME_PART));
    } else {
        return check_range_and_set_time(year, month, day, 0, 0, 0, 0);
    }
}

template <typename T>
int32_t DateV2Value<T>::to_buffer(char* buffer, int scale) const {
    // if this is an invalid date, write nothing(instead of 0000-00-00) to output string, or else
    // it will cause problem for null DataTypeDateV2 value in cast function,
    // e.g. cast(cast(null_date as char) as date)
    if (!is_valid_date()) {
        return 0;
    }
    char* start = buffer;
    uint32_t temp;
    // Year
    temp = date_v2_value_.year_ / 100;
    *buffer++ = (char)('0' + (temp / 10));
    *buffer++ = (char)('0' + (temp % 10));
    temp = date_v2_value_.year_ % 100;
    *buffer++ = (char)('0' + (temp / 10));
    *buffer++ = (char)('0' + (temp % 10));
    *buffer++ = '-';
    // Month
    *buffer++ = (char)('0' + (date_v2_value_.month_ / 10));
    *buffer++ = (char)('0' + (date_v2_value_.month_ % 10));
    *buffer++ = '-';
    // Day
    *buffer++ = (char)('0' + (date_v2_value_.day_ / 10));
    *buffer++ = (char)('0' + (date_v2_value_.day_ % 10));
    if constexpr (is_datetime) {
        *buffer++ = ' ';
        // Hour
        temp = date_v2_value_.hour_;
        if (temp >= 100) {
            *buffer++ = (char)('0' + (temp / 100));
            temp %= 100;
        }
        *buffer++ = (char)('0' + (temp / 10));
        *buffer++ = (char)('0' + (temp % 10));
        *buffer++ = ':';
        // Minute
        *buffer++ = (char)('0' + (date_v2_value_.minute_ / 10));
        *buffer++ = (char)('0' + (date_v2_value_.minute_ % 10));
        *buffer++ = ':';
        /* Second */
        *buffer++ = (char)('0' + (date_v2_value_.second_ / 10));
        *buffer++ = (char)('0' + (date_v2_value_.second_ % 10));
        if (scale < 0 && date_v2_value_.microsecond_ > 0) {
            *buffer++ = '.';
            /* Microsecond */
            uint32_t ms = date_v2_value_.microsecond_;
            int ms_width = scale == -1 ? 6 : std::min(6, scale);
            for (int i = 0; i < ms_width; i++) {
                *buffer++ = (char)('0' + (ms / int_exp10(5 - i)));
                ms %= (uint32_t)int_exp10(5 - i);
            }
        } else if (scale > 0) {
            *buffer++ = '.';
            /* Microsecond */
            uint32_t ms = date_v2_value_.microsecond_;
            int ms_width = std::min(6, scale);
            for (int i = 0; i < ms_width; i++) {
                *buffer++ = (char)('0' + (ms / int_exp10(5 - i)));
                ms %= (uint32_t)int_exp10(5 - i);
            }
        }
    }
    return buffer - start;
}

template <typename T>
char* DateV2Value<T>::to_string(char* to, int scale) const {
    int len = to_buffer(to, scale);
    *(to + len) = '\0';
    return to + len + 1;
}

// [1900-01-01, 2039-12-31]
std::array<DateV2Value<DateV2ValueType>, date_day_offset_dict::DICT_DAYS>
        date_day_offset_dict::DATE_DAY_OFFSET_ITEMS;

// [1900-01-01, 2039-12-31]
std::array<std::array<std::array<int, 31>, 12>, 140> date_day_offset_dict::DATE_DAY_OFFSET_DICT;

bool date_day_offset_dict::DATE_DAY_OFFSET_ITEMS_INIT = false;

date_day_offset_dict date_day_offset_dict::instance = date_day_offset_dict();

date_day_offset_dict& date_day_offset_dict::get() {
    return instance;
}

bool date_day_offset_dict::get_dict_init() {
    return DATE_DAY_OFFSET_ITEMS_INIT;
}

date_day_offset_dict::date_day_offset_dict() {
    DateV2Value<DateV2ValueType> d;
    // Init days before epoch.
    d.unchecked_set_time(1969, 12, 31, 0, 0, 0, 0);
    for (int i = 0; i < DAY_BEFORE_EPOCH; ++i) {
        DATE_DAY_OFFSET_ITEMS[DAY_BEFORE_EPOCH - i - 1] = d;
        DATE_DAY_OFFSET_DICT[d.year() - START_YEAR][d.month() - 1][d.day() - 1] =
                calc_daynr(d.year(), d.month(), d.day());
        d -= 1;
    }
    // Init epoch day.
    d.unchecked_set_time(1970, 1, 1, 0, 0, 0, 0);
    DATE_DAY_OFFSET_ITEMS[DAY_BEFORE_EPOCH] = d;
    DATE_DAY_OFFSET_DICT[d.year() - START_YEAR][d.month() - 1][d.day() - 1] =
            calc_daynr(d.year(), d.month(), d.day());
    d += 1;

    // Init days after epoch.
    for (int i = 0; i < DAY_AFTER_EPOCH; ++i) {
        DATE_DAY_OFFSET_ITEMS[DAY_BEFORE_EPOCH + 1 + i] = d;
        DATE_DAY_OFFSET_DICT[d.year() - START_YEAR][d.month() - 1][d.day() - 1] =
                calc_daynr(d.year(), d.month(), d.day());
        d += 1;
    }

    DATE_DAY_OFFSET_ITEMS_INIT = true;
}

int date_day_offset_dict::daynr(int year, int month, int day) const {
    return DATE_DAY_OFFSET_DICT[year - START_YEAR][month - 1][day - 1];
}

template <typename T>
uint32_t DateV2Value<T>::set_date_uint32(uint32_t int_val) {
    union DateV2UInt32Union {
        DateV2Value<T> dt;
        uint32_t ui32;
        ~DateV2UInt32Union() {}
    };
    DateV2UInt32Union conv = {.ui32 = int_val};
    if (is_invalid(conv.dt.year(), conv.dt.month(), conv.dt.day(), 0, 0, 0, 0)) {
        return 0;
    }
    this->unchecked_set_time(conv.dt.year(), conv.dt.month(), conv.dt.day(), 0, 0, 0, 0);

    return int_val;
}

template <typename T>
uint64_t DateV2Value<T>::set_datetime_uint64(uint64_t int_val) {
    union DateTimeV2UInt64Union {
        DateV2Value<T> dt;
        uint64_t ui64;
        ~DateTimeV2UInt64Union() {}
    };
    DateTimeV2UInt64Union conv = {.ui64 = int_val};
    if (is_invalid(conv.dt.year(), conv.dt.month(), conv.dt.day(), conv.dt.hour(), conv.dt.minute(),
                   conv.dt.second(), conv.dt.microsecond())) {
        return 0;
    }
    this->unchecked_set_time(conv.dt.year(), conv.dt.month(), conv.dt.day(), conv.dt.hour(),
                             conv.dt.minute(), conv.dt.second(), conv.dt.microsecond());

    return int_val;
}

template <typename T>
uint8_t DateV2Value<T>::week(uint8_t mode) const {
    uint16_t year = 0;
    return calc_week(this->daynr(), this->year(), this->month(), this->day(), mode, &year);
}

template <typename T>
uint32_t DateV2Value<T>::year_week(uint8_t mode) const {
    if (config::enable_time_lut && mode == 4 && this->year() >= 1950 && this->year() < 2030) {
        return doris::TimeLUT::GetImplement()
                ->year_week_table[this->year() - 1950][this->month() - 1][this->day() - 1];
    }
    uint16_t year = 0;
    // The range of the week in the year_week is 1-53, so the mode WEEK_YEAR is always true.
    uint8_t week = calc_week(this->daynr(), this->year(), this->month(), this->day(), mode | 2,
                             &year, true);
    // When the mode WEEK_FIRST_WEEKDAY is not set,
    // the week in which the last three days of the year fall may belong to the following year.
    if (week == 53 && day() >= 29 && !(mode & 4)) {
        uint8_t monday_first = mode & WEEK_MONDAY_FIRST;
        uint64_t daynr_of_last_day = doris::calc_daynr(this->year(), 12, 31);
        uint8_t weekday_of_last_day = doris::calc_weekday(daynr_of_last_day, !monday_first);

        if (weekday_of_last_day - monday_first < 2) {
            ++year;
            week = 1;
        }
    }
    return year * 100 + week;
}

template <typename T>
bool DateV2Value<T>::get_date_from_daynr(uint64_t daynr) {
    if (daynr <= 0 || daynr > DATE_MAX_DAYNR) {
        return false;
    }
    auto [year, month, day] = std::tuple {0, 0, 0};

    if (date_day_offset_dict::can_speed_up_daynr_to_date(daynr) &&
        LIKELY(date_day_offset_dict::get_dict_init())) {
        auto dt = date_day_offset_dict::get()[date_day_offset_dict::get_offset_by_daynr(daynr)];
        year = dt.year();
        month = dt.month();
        day = dt.day();
    } else {
        year = daynr / 365;
        uint32_t days_befor_year = 0;
        while (daynr < (days_befor_year = doris::calc_daynr(year, 1, 1))) {
            year--;
        }
        uint32_t days_of_year = daynr - days_befor_year + 1;
        int leap_day = 0;
        if (doris::is_leap(year)) {
            if (days_of_year > 31 + 28) {
                days_of_year--;
                if (days_of_year == 31 + 28) {
                    leap_day = 1;
                }
            }
        }
        month = 1;
        while (days_of_year > S_DAYS_IN_MONTH[month]) {
            days_of_year -= S_DAYS_IN_MONTH[month];
            month++;
        }
        day = days_of_year + leap_day;

        if (is_invalid(year, month, day, this->hour(), this->minute(), this->second(),
                       this->microsecond())) {
            return false;
        }
    }

    unchecked_set_time(year, month, day, this->hour(), this->minute(), this->second(),
                       this->microsecond());
    return true;
}

template <typename T>
template <TimeUnit unit, typename TO>
bool DateV2Value<T>::date_add_interval(const TimeInterval& interval, DateV2Value<TO>& to_value) {
    if (!is_valid_date()) {
        return false;
    }

    int sign = interval.is_neg ? -1 : 1;

    if constexpr ((unit == MICROSECOND) || (unit == MILLISECOND) || (unit == SECOND) ||
                  (unit == MINUTE) || (unit == HOUR) || (unit == SECOND_MICROSECOND) ||
                  (unit == MINUTE_MICROSECOND) || (unit == MINUTE_SECOND) ||
                  (unit == HOUR_MICROSECOND) || (unit == HOUR_SECOND) || (unit == HOUR_MINUTE) ||
                  (unit == DAY_MICROSECOND) || (unit == DAY_SECOND) || (unit == DAY_MINUTE) ||
                  (unit == DAY_HOUR) || (unit == DAY) || (unit == WEEK)) {
        // This may change the day information
        constexpr int64_t microseconds_in_one_second = 1000000L;
        int64_t microseconds = this->microsecond() + sign * interval.microsecond +
                               sign * interval.millisecond * 1000L;
        int64_t extra_second = microseconds / microseconds_in_one_second;
        microseconds -= extra_second * microseconds_in_one_second;

        int64_t seconds = (this->day() - 1) * 86400L + this->hour() * 3600L + this->minute() * 60 +
                          this->second() +
                          sign * (interval.day * 86400 + interval.hour * 3600 +
                                  interval.minute * 60 + interval.second) +
                          extra_second;
        if (microseconds < 0) {
            seconds--;
            microseconds += microseconds_in_one_second;
        }
        int64_t days = seconds / 86400;
        seconds %= 86400L;
        if (seconds < 0) {
            seconds += 86400L;
            days--;
        }
        int64_t day_nr = doris::calc_daynr(this->year(), this->month(), 1) + days;
        if (!to_value.get_date_from_daynr(day_nr)) {
            return false;
        }
        PROPAGATE_FALSE(to_value.check_range_and_set_time(
                0, 0, 0, seconds / 3600, (seconds / 60) % 60, seconds % 60, microseconds, true));
    } else if constexpr (unit == YEAR) {
        // This only change year information
        PROPAGATE_FALSE(to_value.template set_time_unit<TimeUnit::YEAR>(date_v2_value_.year_ +
                                                                        interval.year));
        if (date_v2_value_.month_ == 2 && date_v2_value_.day_ == 29 &&
            !doris::is_leap(to_value.year())) {
            // add year. so if from Leap Year to Equal Year, use last day of Feb(29 to 28)
            PROPAGATE_FALSE(to_value.template set_time_unit<TimeUnit::DAY>(28));
        }
    } else if constexpr (unit == QUARTER || unit == MONTH || unit == YEAR_MONTH) {
        // This will change month and year information, maybe date.
        int64_t months = date_v2_value_.year_ * 12 + date_v2_value_.month_ - 1 +
                         12 * interval.year + interval.month;
        if (months < 0) {
            return false;
        }
        PROPAGATE_FALSE(to_value.template set_time_unit<TimeUnit::YEAR>(months / 12));
        PROPAGATE_FALSE(to_value.template set_time_unit<TimeUnit::MONTH>((months % 12) + 1));
        if (date_v2_value_.day_ > S_DAYS_IN_MONTH[to_value.month()]) {
            date_v2_value_.day_ = S_DAYS_IN_MONTH[to_value.month()];
            if (to_value.month() == 2 && doris::is_leap(to_value.year())) {
                PROPAGATE_FALSE(
                        to_value.template set_time_unit<TimeUnit::DAY>(date_v2_value_.day_ + 1));
            }
        }
    }
    return true;
}

template <typename T>
template <TimeUnit unit, bool need_check>
bool DateV2Value<T>::date_add_interval(const TimeInterval& interval) {
    if constexpr (need_check) {
        if (!is_valid_date()) {
            return false;
        }
    }

    int sign = interval.is_neg ? -1 : 1;

    if constexpr ((unit == MICROSECOND) || (unit == MILLISECOND) || (unit == SECOND) ||
                  (unit == MINUTE) || (unit == HOUR) || (unit == SECOND_MICROSECOND) ||
                  (unit == MINUTE_MICROSECOND) || (unit == MINUTE_SECOND) ||
                  (unit == HOUR_MICROSECOND) || (unit == HOUR_SECOND) || (unit == HOUR_MINUTE) ||
                  (unit == DAY_MICROSECOND) || (unit == DAY_SECOND) || (unit == DAY_MINUTE) ||
                  (unit == DAY_HOUR) || (unit == DAY) || (unit == WEEK)) {
        // This may change the day information
        constexpr int64_t microseconds_in_one_second = 1000000L;
        int64_t microseconds = this->microsecond() + sign * interval.microsecond +
                               sign * interval.millisecond * 1000L;
        int64_t extra_second = microseconds / microseconds_in_one_second;
        microseconds -= extra_second * microseconds_in_one_second;

        int64_t seconds = (this->day() - 1) * 86400L + this->hour() * 3600L + this->minute() * 60 +
                          this->second() +
                          sign * (interval.day * 86400 + interval.hour * 3600 +
                                  interval.minute * 60 + interval.second) +
                          extra_second;
        if (microseconds < 0) {
            seconds--;
            microseconds += microseconds_in_one_second;
        }
        int64_t days = seconds / 86400;
        seconds %= 86400L;
        if (seconds < 0) {
            seconds += 86400L;
            days--;
        }
        int64_t day_nr = doris::calc_daynr(this->year(), this->month(), 1) + days;
        if (!this->get_date_from_daynr(day_nr)) {
            return false;
        }
        if constexpr (is_datetime) {
            PROPAGATE_FALSE(this->check_range_and_set_time(0, 0, 0, seconds / 3600,
                                                           (seconds / 60) % 60, seconds % 60,
                                                           microseconds, true));
        }
    } else if constexpr (unit == YEAR) {
        // This only change year information
        PROPAGATE_FALSE(
                this->template set_time_unit<TimeUnit::YEAR>(date_v2_value_.year_ + interval.year));
        if (date_v2_value_.month_ == 2 && date_v2_value_.day_ == 29 &&
            !doris::is_leap(this->year())) {
            // add year. so if from Leap Year to Equal Year, use last day of Feb(29 to 28)
            PROPAGATE_FALSE(this->template set_time_unit<TimeUnit::DAY>(28));
        }
    } else if constexpr (unit == QUARTER || unit == MONTH || unit == YEAR_MONTH) {
        // This will change month and year information, maybe date.
        int64_t months = date_v2_value_.year_ * 12 + date_v2_value_.month_ - 1 +
                         12 * interval.year + interval.month;
        if (months < 0) {
            return false;
        }
        PROPAGATE_FALSE(this->template set_time_unit<TimeUnit::YEAR>(months / 12));
        PROPAGATE_FALSE(this->template set_time_unit<TimeUnit::MONTH>((months % 12) + 1));
        if (date_v2_value_.day_ > S_DAYS_IN_MONTH[this->month()]) {
            date_v2_value_.day_ = S_DAYS_IN_MONTH[this->month()];
            if (this->month() == 2 && doris::is_leap(this->year())) {
                PROPAGATE_FALSE(
                        this->template set_time_unit<TimeUnit::DAY>(date_v2_value_.day_ + 1));
            }
        }
    }
    return true;
}

template <typename T>
template <TimeUnit unit>
bool DateV2Value<T>::date_set_interval(const TimeInterval& interval) {
    static_assert(
            (unit == YEAR) || (unit == MONTH) || (unit == DAY) || (unit == HOUR) ||
                    (unit == MINUTE) || (unit == SECOND),
            "date_set_interval function now only support YEAR MONTH DAY HOUR MINUTE SECOND type");
    if constexpr ((unit == SECOND) || (unit == MINUTE) || (unit == HOUR) || (unit == DAY)) {
        set_zero();
        // This may change the day information
        int64_t seconds = (interval.day * 86400 + interval.hour * 3600 + interval.minute * 60 +
                           interval.second);
        int64_t days = seconds / 86400;
        seconds %= 86400L;
        if (!this->get_date_from_daynr(days)) {
            return false;
        }
        if constexpr (is_datetime) {
            PROPAGATE_FALSE(this->check_range_and_set_time(
                    0, 0, 0, seconds / 3600, (seconds / 60) % 60, seconds % 60, 0, true));
        }
    } else if constexpr (unit == YEAR) {
        this->unchecked_set_time(0, 1, 1, 0, 0, 0, 0);
        PROPAGATE_FALSE(this->template set_time_unit<TimeUnit::YEAR>(interval.year));
    } else if constexpr (unit == MONTH) {
        // This will change month and year information, maybe date.
        this->unchecked_set_time(0, 1, 1, 0, 0, 0, 0);
        int64_t months = 12 * interval.year + interval.month;
        PROPAGATE_FALSE(this->template set_time_unit<TimeUnit::YEAR>(months / 12));
        PROPAGATE_FALSE(this->template set_time_unit<TimeUnit::MONTH>((months % 12) + 1));
    }
    return true;
}

template <typename T>
template <TimeUnit unit>
bool DateV2Value<T>::datetime_trunc() {
    if constexpr (is_datetime) {
        if (!is_valid_date()) {
            return false;
        }
        switch (unit) {
        case SECOND: {
            date_v2_value_.microsecond_ = 0;
            break;
        }
        case MINUTE: {
            date_v2_value_.microsecond_ = 0;
            date_v2_value_.second_ = 0;
            break;
        }
        case HOUR: {
            date_v2_value_.microsecond_ = 0;
            date_v2_value_.second_ = 0;
            date_v2_value_.minute_ = 0;
            break;
        }
        case DAY: {
            date_v2_value_.microsecond_ = 0;
            date_v2_value_.second_ = 0;
            date_v2_value_.minute_ = 0;
            date_v2_value_.hour_ = 0;
            break;
        }
        case WEEK: {
            date_v2_value_.microsecond_ = 0;
            date_v2_value_.second_ = 0;
            date_v2_value_.minute_ = 0;
            date_v2_value_.hour_ = 0;
            TimeInterval interval(DAY, weekday(), true);
            date_add_interval<DAY>(interval);
            break;
        }
        case MONTH: {
            date_v2_value_.microsecond_ = 0;
            date_v2_value_.second_ = 0;
            date_v2_value_.minute_ = 0;
            date_v2_value_.hour_ = 0;
            date_v2_value_.day_ = 1;
            break;
        }
        case QUARTER: {
            date_v2_value_.microsecond_ = 0;
            date_v2_value_.second_ = 0;
            date_v2_value_.minute_ = 0;
            date_v2_value_.hour_ = 0;
            date_v2_value_.day_ = 1;
            if (date_v2_value_.month_ <= 3) {
                date_v2_value_.month_ = 1;
            } else if (date_v2_value_.month_ <= 6) {
                date_v2_value_.month_ = 4;
            } else if (date_v2_value_.month_ <= 9) {
                date_v2_value_.month_ = 7;
            } else {
                date_v2_value_.month_ = 10;
            }
            break;
        }
        case YEAR: {
            date_v2_value_.microsecond_ = 0;
            date_v2_value_.second_ = 0;
            date_v2_value_.minute_ = 0;
            date_v2_value_.hour_ = 0;
            date_v2_value_.day_ = 1;
            date_v2_value_.month_ = 1;
            break;
        }
        default:
            return false;
        }
    } else { // is_datev2
        if (!is_valid_date()) {
            return false;
        }
        switch (unit) {
        case SECOND:
        case MINUTE:
        case HOUR:
        case DAY:
            break;
        case WEEK: {
            TimeInterval interval(DAY, weekday(), true);
            date_add_interval<DAY>(interval);
            break;
        }
        case MONTH: {
            date_v2_value_.day_ = 1;
            break;
        }
        case QUARTER: {
            date_v2_value_.day_ = 1;
            if (date_v2_value_.month_ <= 3) {
                date_v2_value_.month_ = 1;
            } else if (date_v2_value_.month_ <= 6) {
                date_v2_value_.month_ = 4;
            } else if (date_v2_value_.month_ <= 9) {
                date_v2_value_.month_ = 7;
            } else {
                date_v2_value_.month_ = 10;
            }
            break;
        }
        case YEAR: {
            date_v2_value_.day_ = 1;
            date_v2_value_.month_ = 1;
            break;
        }
        default:
            return false;
        }
    }
    return true;
}

template <typename T>
bool DateV2Value<T>::unix_timestamp(int64_t* timestamp, const std::string& timezone) const {
    cctz::time_zone ctz;
    if (!TimezoneUtils::find_cctz_time_zone(timezone, ctz)) {
        return false;
    }
    return unix_timestamp(timestamp, ctz);
}

template <typename T>
bool DateV2Value<T>::unix_timestamp(int64_t* timestamp, const cctz::time_zone& ctz) const {
    if constexpr (is_datetime) {
        const auto tp =
                cctz::convert(cctz::civil_second(date_v2_value_.year_, date_v2_value_.month_,
                                                 date_v2_value_.day_, date_v2_value_.hour_,
                                                 date_v2_value_.minute_, date_v2_value_.second_),
                              ctz);
        *timestamp = tp.time_since_epoch().count();
        return true;
    } else {
        const auto tp =
                cctz::convert(cctz::civil_second(date_v2_value_.year_, date_v2_value_.month_,
                                                 date_v2_value_.day_, 0, 0, 0),
                              ctz);
        *timestamp = tp.time_since_epoch().count();
        return true;
    }
}

template <typename T>
bool DateV2Value<T>::unix_timestamp(std::pair<int64_t, int64_t>* timestamp,
                                    const std::string& timezone) const {
    cctz::time_zone ctz;
    if (!TimezoneUtils::find_cctz_time_zone(timezone, ctz)) {
        return false;
    }
    return unix_timestamp(timestamp, ctz);
}

template <typename T>
bool DateV2Value<T>::unix_timestamp(std::pair<int64_t, int64_t>* timestamp,
                                    const cctz::time_zone& ctz) const {
    DCHECK(is_datetime) << "Function unix_timestamp with double_t timestamp only support "
                           "datetimev2 value type.";
    if constexpr (is_datetime) {
        const auto tp =
                cctz::convert(cctz::civil_second(date_v2_value_.year_, date_v2_value_.month_,
                                                 date_v2_value_.day_, date_v2_value_.hour_,
                                                 date_v2_value_.minute_, date_v2_value_.second_),
                              ctz);
        timestamp->first = tp.time_since_epoch().count();
        timestamp->second = date_v2_value_.microsecond_;
    } else { // just make compiler happy
    }
    return true;
}

template <typename T>
bool DateV2Value<T>::from_unixtime(int64_t timestamp, const std::string& timezone) {
    cctz::time_zone ctz;
    if (!TimezoneUtils::find_cctz_time_zone(timezone, ctz)) {
        return false;
    }
    from_unixtime(timestamp, ctz);
    return true;
}

template <typename T>
void DateV2Value<T>::from_unixtime(int64_t timestamp, const cctz::time_zone& ctz) {
    static const cctz::time_point<cctz::sys_seconds> epoch =
            std::chrono::time_point_cast<cctz::sys_seconds>(
                    std::chrono::system_clock::from_time_t(0));
    cctz::time_point<cctz::sys_seconds> t = epoch + cctz::seconds(timestamp);
    const auto tp = cctz::convert(t, ctz);

    // there's no overflow check since it's hot path

    unchecked_set_time(tp.year(), tp.month(), tp.day(), tp.hour(), tp.minute(), tp.second(), 0);
}

// This method has bug, it can not process round correctly, related sql function: convert_tz
template <typename T>
bool DateV2Value<T>::from_unixtime(std::pair<int64_t, int64_t> timestamp,
                                   const std::string& timezone) {
    cctz::time_zone ctz;
    if (!TimezoneUtils::find_cctz_time_zone(timezone, ctz)) {
        return false;
    }
    from_unixtime(timestamp, ctz);
    return true;
}

// This method has bug, it can not process round correctly, related sql function: convert_tz
template <typename T>
void DateV2Value<T>::from_unixtime(std::pair<int64_t, int64_t> timestamp,
                                   const cctz::time_zone& ctz) {
    static const cctz::time_point<cctz::sys_seconds> epoch =
            std::chrono::time_point_cast<cctz::sys_seconds>(
                    std::chrono::system_clock::from_time_t(0));
    cctz::time_point<cctz::sys_seconds> t = epoch + cctz::seconds(timestamp.first);

    const auto tp = cctz::convert(t, ctz);

    unchecked_set_time(tp.year(), tp.month(), tp.day(), tp.hour(), tp.minute(), tp.second(),
                       timestamp.second);
}

template <typename T>
bool DateV2Value<T>::from_unixtime(int64_t timestamp, int32_t nano_seconds,
                                   const std::string& timezone, const int scale) {
    cctz::time_zone ctz;
    if (!TimezoneUtils::find_cctz_time_zone(timezone, ctz)) {
        return false;
    }
    from_unixtime(timestamp, nano_seconds, ctz, scale);
    return true;
}

template <typename T>
void DateV2Value<T>::from_unixtime(int64_t timestamp, int32_t nano_seconds,
                                   const cctz::time_zone& ctz, int scale) {
    static const cctz::time_point<cctz::sys_seconds> epoch =
            std::chrono::time_point_cast<cctz::sys_seconds>(
                    std::chrono::system_clock::from_time_t(0));

    // Do rounding before looking up the time zone.
    if (scale > 6) {
        scale = 6;
    }

<<<<<<< HEAD
    nano_seconds /= common::exp10_i32(9 - scale - 1);

    if (nano_seconds % 10 >= 5) {
        nano_seconds += 10;
    }

    if (nano_seconds >= common::exp10_i32(scale + 1)) {
        timestamp += 1;
        nano_seconds = 0;
    }

    int32_t millisecond = (nano_seconds /= 10) * common::exp10_i32(6 - scale);
    cctz::time_point<cctz::sys_seconds> t = epoch + cctz::seconds(timestamp);
    const auto tp = cctz::convert(t, ctz);
    set_time(tp.year(), tp.month(), tp.day(), tp.hour(), tp.minute(), tp.second(), millisecond);
=======
    unchecked_set_time(tp.year(), tp.month(), tp.day(), tp.hour(), tp.minute(), tp.second(),
                       nano_seconds / int_exp10(9 - scale) * int_exp10(6 - scale));
>>>>>>> b009cc00
}

template <typename T>
const char* DateV2Value<T>::month_name() const {
    if (date_v2_value_.month_ < 1 || date_v2_value_.month_ > 12) {
        return nullptr;
    }
    return s_month_name[date_v2_value_.month_];
}

template <typename T>
const char* DateV2Value<T>::day_name() const {
    int day = weekday();
    if (day < 0 || day >= 7) {
        return nullptr;
    }
    return s_day_name[day];
}

template <typename T>
void DateV2Value<T>::unchecked_set_time(uint16_t year, uint8_t month, uint8_t day, uint8_t hour,
                                        uint8_t minute, uint8_t second, uint32_t microsecond) {
    date_v2_value_.year_ = year;
    date_v2_value_.month_ = month;
    date_v2_value_.day_ = day;
    if constexpr (is_datetime) {
        date_v2_value_.hour_ = hour;
        date_v2_value_.minute_ = minute;
        date_v2_value_.second_ = second;
        date_v2_value_.microsecond_ = microsecond;
    }
}

template <typename T>
void DateV2Value<T>::unchecked_set_time(uint8_t hour, uint8_t minute, uint8_t second,
                                        uint32_t microsecond) {
    if constexpr (is_datetime) {
        date_v2_value_.hour_ = hour;
        date_v2_value_.minute_ = minute;
        date_v2_value_.second_ = second;
        date_v2_value_.microsecond_ = microsecond;
    } else {
        LOG(FATAL) << "Invalid operation 'set_time' for date!";
        __builtin_unreachable();
    }
}

template <typename T>
void DateV2Value<T>::set_microsecond(uint32_t microsecond) {
    if constexpr (is_datetime) {
        date_v2_value_.microsecond_ = microsecond;
    } else {
        LOG(FATAL) << "Invalid operation 'set_microsecond' for date!";
        __builtin_unreachable();
    }
}

template <typename T>
bool DateV2Value<T>::to_format_string(const char* format, int len, char* to) const {
    if (is_invalid(year(), month(), day(), hour(), minute(), second(), microsecond())) {
        return false;
    }
    char buf[64];
    char* pos = nullptr;
    char* cursor = buf;
    const char* ptr = format;
    const char* end = format + len;
    char ch = '\0';

    while (ptr < end) {
        if (*ptr != '%' || (ptr + 1) == end) {
            *to++ = *ptr++;
            continue;
        }
        // Skip '%'
        ptr++;
        switch (ch = *ptr++) {
        case 'y':
            // Year, numeric (two digits)
            to = write_two_digits_to_string(this->year() % 100, to);
            cursor += 2;
            pos = cursor;
            break;
        case 'Y':
            // Year, numeric, four digits
            to = write_four_digits_to_string(this->year(), to);
            cursor += 4;
            pos = cursor;
            break;
        case 'd':
            // Day of month (00...31)
            to = write_two_digits_to_string(this->day(), to);
            cursor += 2;
            pos = cursor;
            break;
        case 'H':
            to = write_two_digits_to_string(this->hour(), to);
            cursor += 2;
            pos = cursor;
            break;
        case 'i':
            // Minutes, numeric (00..59)
            to = write_two_digits_to_string(this->minute(), to);
            cursor += 2;
            pos = cursor;
            break;
        case 'm':
            to = write_two_digits_to_string(this->month(), to);
            cursor += 2;
            pos = cursor;
            break;
        case 'h':
        case 'I':
            // Hour (01..12)
            to = write_two_digits_to_string((this->hour() % 24 + 11) % 12 + 1, to);
            cursor += 2;
            pos = cursor;
            break;
        case 's':
        case 'S':
            // Seconds (00..59)
            to = write_two_digits_to_string(this->second(), to);
            cursor += 2;
            pos = cursor;
            break;
        case 'a':
            // Abbreviated weekday name
            if (this->year() == 0 && this->month() == 0) {
                return false;
            }
            to = append_string(s_ab_day_name[weekday()], to);
            break;
        case 'b':
            // Abbreviated month name
            if (this->month() == 0) {
                return false;
            }
            to = append_string(s_ab_month_name[this->month()], to);
            break;
        case 'c':
            // Month, numeric (0...12)
            pos = int_to_str(this->month(), cursor);
            to = append_with_prefix(cursor, pos - cursor, '0', 1, to);
            break;
        case 'D':
            // Day of the month with English suffix (0th, 1st, ...)
            pos = int_to_str(this->day(), cursor);
            to = append_with_prefix(cursor, pos - cursor, '0', 1, to);
            if (this->day() >= 10 && this->day() <= 19) {
                to = append_string("th", to);
            } else {
                switch (this->day() % 10) {
                case 1:
                    to = append_string("st", to);
                    break;
                case 2:
                    to = append_string("nd", to);
                    break;
                case 3:
                    to = append_string("rd", to);
                    break;
                default:
                    to = append_string("th", to);
                    break;
                }
            }
            break;
        case 'e':
            // Day of the month, numeric (0..31)
            pos = int_to_str(this->day(), cursor);
            to = append_with_prefix(cursor, pos - cursor, '0', 1, to);
            break;
        case 'f':
            // Microseconds (000000..999999)
            pos = int_to_str(this->microsecond(), cursor);
            to = append_with_prefix(cursor, pos - cursor, '0', 6, to);
            break;
        case 'j':
            // Day of year (001..366)
            pos = int_to_str(daynr() - doris::calc_daynr(this->year(), 1, 1) + 1, cursor);
            to = append_with_prefix(cursor, pos - cursor, '0', 3, to);
            break;
        case 'k':
            // Hour (0..23)
            pos = int_to_str(this->hour(), cursor);
            to = append_with_prefix(cursor, pos - cursor, '0', 1, to);
            break;
        case 'l':
            // Hour (1..12)
            pos = int_to_str((this->hour() % 24 + 11) % 12 + 1, cursor);
            to = append_with_prefix(cursor, pos - cursor, '0', 1, to);
            break;
        case 'M':
            // Month name (January..December)
            if (this->month() == 0) {
                return false;
            }
            to = append_string(s_month_name[this->month()], to);
            break;
        case 'p':
            // AM or PM
            if ((this->hour() % 24) >= 12) {
                to = append_string("PM", to);
            } else {
                to = append_string("AM", to);
            }
            break;
        case 'r': {
            // Time, 12-hour (hh:mm:ss followed by AM or PM)
            *to++ = (char)('0' + (((this->hour() + 11) % 12 + 1) / 10));
            *to++ = (char)('0' + (((this->hour() + 11) % 12 + 1) % 10));
            *to++ = ':';
            // Minute
            *to++ = (char)('0' + (this->minute() / 10));
            *to++ = (char)('0' + (this->minute() % 10));
            *to++ = ':';
            /* Second */
            *to++ = (char)('0' + (this->second() / 10));
            *to++ = (char)('0' + (this->second() % 10));
            if ((this->hour() % 24) >= 12) {
                to = append_string(" PM", to);
            } else {
                to = append_string(" AM", to);
            }
            break;
        }
        case 'T': {
            // Time, 24-hour (hh:mm:ss)
            *to++ = (char)('0' + ((this->hour() % 24) / 10));
            *to++ = (char)('0' + ((this->hour() % 24) % 10));
            *to++ = ':';
            // Minute
            *to++ = (char)('0' + (this->minute() / 10));
            *to++ = (char)('0' + (this->minute() % 10));
            *to++ = ':';
            /* Second */
            *to++ = (char)('0' + (this->second() / 10));
            *to++ = (char)('0' + (this->second() % 10));
            break;
        }
        case 'u':
            // Week (00..53), where Monday is the first day of the week;
            // WEEK() mode 1
            to = write_two_digits_to_string(week(mysql_week_mode(1)), to);
            cursor += 2;
            pos = cursor;
            break;
        case 'U':
            // Week (00..53), where Sunday is the first day of the week;
            // WEEK() mode 0
            to = write_two_digits_to_string(week(mysql_week_mode(0)), to);
            cursor += 2;
            pos = cursor;
            break;
        case 'v':
            // Week (01..53), where Monday is the first day of the week;
            // WEEK() mode 3; used with %x
            to = write_two_digits_to_string(week(mysql_week_mode(3)), to);
            cursor += 2;
            pos = cursor;
            break;
        case 'V':
            // Week (01..53), where Sunday is the first day of the week;
            // WEEK() mode 2; used with %X
            to = write_two_digits_to_string(week(mysql_week_mode(2)), to);
            cursor += 2;
            pos = cursor;
            break;
        case 'w':
            // Day of the week (0=Sunday..6=Saturday)
            if (this->month() == 0 && this->year() == 0) {
                return false;
            }
            pos = int_to_str(doris::calc_weekday(daynr(), true), cursor);
            to = append_with_prefix(cursor, pos - cursor, '0', 1, to);
            break;
        case 'W':
            // Weekday name (Sunday..Saturday)
            to = append_string(s_day_name[weekday()], to);
            break;
        case 'x': {
            // Year for the week, where Monday is the first day of the week,
            // numeric, four digits; used with %v
            uint16_t year = 0;
            calc_week(this->daynr(), this->year(), this->month(), this->day(), mysql_week_mode(3),
                      &year, true);
            to = write_four_digits_to_string(year, to);
            cursor += 4;
            pos = cursor;
            break;
        }
        case 'X': {
            // Year for the week where Sunday is the first day of the week,
            // numeric, four digits; used with %V
            uint16_t year = 0;
            calc_week(this->daynr(), this->year(), this->month(), this->day(), mysql_week_mode(2),
                      &year);
            to = write_four_digits_to_string(year, to);
            cursor += 4;
            pos = cursor;
            break;
        }
        default:
            *to++ = ch;
            break;
        }
    }
    *to++ = '\0';
    return true;
}

template <typename T>
bool DateV2Value<T>::from_date(uint32_t value) {
    DCHECK(!is_datetime);
    if (value < MIN_DATE_V2 || value > MAX_DATE_V2) {
        return false;
    }

    return set_date_uint32(value);
}

template <typename T>
bool DateV2Value<T>::from_datetime(uint64_t value) {
    DCHECK(is_datetime);
    if (value < MIN_DATETIME_V2 || value > MAX_DATETIME_V2) {
        return false;
    }

    return set_datetime_uint64(value);
}

template <typename T>
int64_t DateV2Value<T>::standardize_timevalue(int64_t value) {
    if (value <= 0) {
        return 0;
    }
    if (value >= 10000101000000L) {
        // 9999-99-99 99:99:99
        if (value > 99999999999999L) {
            return 0;
        }

        // between 1000-01-01 00:00:00L and 9999-99-99 99:99:99
        // all digits exist.
        return value;
    }
    // 2000-01-01
    if (value < 101) {
        return 0;
    }
    // two digits  year. 2000 ~ 2069
    if (value <= (YY_PART_YEAR - 1) * 10000L + 1231L) {
        return (value + 20000000L) * 1000000L;
    }
    // two digits year, invalid date
    if (value < YY_PART_YEAR * 10000L + 101) {
        return 0;
    }
    // two digits year. 1970 ~ 1999
    if (value <= 991231L) {
        return (value + 19000000L) * 1000000L;
    }
    if (value < 10000101) {
        return 0;
    }
    // four digits years without hour.
    if (value <= 99991231L) {
        return value * 1000000L;
    }
    // below 0000-01-01
    if (value < 101000000) {
        return 0;
    }

    // below is with datetime, must have hh:mm:ss
    // 2000 ~ 2069
    if (value <= (YY_PART_YEAR - 1) * 10000000000L + 1231235959L) {
        return value + 20000000000000L;
    }
    if (value < YY_PART_YEAR * 10000000000L + 101000000L) {
        return 0;
    }
    // 1970 ~ 1999
    if (value <= 991231235959L) {
        return value + 19000000000000L;
    }
    return value;
}

template <typename T>
bool DateV2Value<T>::from_date_int64(int64_t value) {
    value = standardize_timevalue(value);
    if (value <= 0) {
        return false;
    }
    uint64_t date = value / 1000000;

    auto [year, month, day, hour, minute, second] = std::tuple {0, 0, 0, 0, 0, 0};
    year = date / 10000;
    date %= 10000;
    month = date / 100;
    day = date % 100;

    if constexpr (is_datetime) {
        uint64_t time = value % 1000000;
        hour = time / 10000;
        time %= 10000;
        minute = time / 100;
        second = time % 100;
        return check_range_and_set_time(year, month, day, hour, minute, second, 0);
    } else {
        return check_range_and_set_time(year, month, day, 0, 0, 0, 0);
    }
}

template <typename T>
uint8_t DateV2Value<T>::calc_week(const uint32_t& day_nr, const uint16_t& year,
                                  const uint8_t& month, const uint8_t& day, uint8_t mode,
                                  uint16_t* to_year, bool disable_lut) {
    if (config::enable_time_lut && !disable_lut && mode == 3 && year >= 1950 && year < 2030) {
        return doris::TimeLUT::GetImplement()
                ->week_of_year_table[year - doris::LUT_START_YEAR][month - 1][day - 1];
    }
    // mode=4 is used for week()
    if (config::enable_time_lut && !disable_lut && mode == 4 && year >= 1950 && year < 2030) {
        return doris::TimeLUT::GetImplement()
                ->week_table[year - doris::LUT_START_YEAR][month - 1][day - 1];
    }
    bool monday_first = mode & WEEK_MONDAY_FIRST;
    bool week_year = mode & WEEK_YEAR;
    bool first_weekday = mode & WEEK_FIRST_WEEKDAY;
    uint64_t daynr_first_day = doris::calc_daynr(year, 1, 1);
    uint8_t weekday_first_day = doris::calc_weekday(daynr_first_day, !monday_first);

    int days = 0;
    *to_year = year;

    // Check weather the first days of this year belongs to last year
    if (month == 1 && day <= (7 - weekday_first_day)) {
        if (!week_year && ((first_weekday && weekday_first_day != 0) ||
                           (!first_weekday && weekday_first_day > 3))) {
            return 0;
        }
        (*to_year)--;
        week_year = true;
        daynr_first_day -= (days = doris::calc_days_in_year(*to_year));
        weekday_first_day = (weekday_first_day + 53 * 7 - days) % 7;
    }

    // How many days since first week
    if ((first_weekday && weekday_first_day != 0) || (!first_weekday && weekday_first_day > 3)) {
        // days in new year belongs to last year.
        days = day_nr - (daynr_first_day + (7 - weekday_first_day));
    } else {
        // days in new year belongs to this year.
        days = day_nr - (daynr_first_day - weekday_first_day);
    }

    if (week_year && days >= 52 * 7) {
        weekday_first_day = (weekday_first_day + doris::calc_days_in_year(*to_year)) % 7;
        if ((first_weekday && weekday_first_day == 0) ||
            (!first_weekday && weekday_first_day <= 3)) {
            // Belong to next year.
            (*to_year)++;
            return 1;
        }
    }

    return days / 7 + 1;
}

template <typename T>
std::ostream& operator<<(std::ostream& os, const DateV2Value<T>& value) {
    char buf[30];
    value.to_string(buf);
    return os << buf;
}

// NOTE:
//  only support DATE - DATE (no support DATETIME - DATETIME)
template <typename T0, typename T1>
std::size_t operator-(const DateV2Value<T0>& v1, const DateV2Value<T1>& v2) {
    return v1.daynr() - v2.daynr();
}

template <typename T>
std::size_t hash_value(DateV2Value<T> const& value) {
    return HashUtil::hash(&value, sizeof(DateV2Value<T>), 0);
}

template class DateV2Value<DateV2ValueType>;
template class DateV2Value<DateTimeV2ValueType>;

template std::size_t hash_value<DateV2ValueType>(DateV2Value<DateV2ValueType> const& value);
template std::size_t hash_value<DateTimeV2ValueType>(DateV2Value<DateTimeV2ValueType> const& value);

template std::ostream& operator<<(std::ostream& os, const DateV2Value<DateV2ValueType>& value);
template std::ostream& operator<<(std::ostream& os, const DateV2Value<DateTimeV2ValueType>& value);

template std::size_t operator-(const VecDateTimeValue& v1, const DateV2Value<DateV2ValueType>& v2);
template std::size_t operator-(const VecDateTimeValue& v1,
                               const DateV2Value<DateTimeV2ValueType>& v2);

template std::size_t operator-(const DateV2Value<DateV2ValueType>& v1, const VecDateTimeValue& v2);
template std::size_t operator-(const DateV2Value<DateTimeV2ValueType>& v1,
                               const VecDateTimeValue& v2);

template std::size_t operator-(const DateV2Value<DateV2ValueType>& v1,
                               const DateV2Value<DateV2ValueType>& v2);
template std::size_t operator-(const DateV2Value<DateV2ValueType>& v1,
                               const DateV2Value<DateTimeV2ValueType>& v2);
template std::size_t operator-(const DateV2Value<DateTimeV2ValueType>& v1,
                               const DateV2Value<DateV2ValueType>& v2);
template std::size_t operator-(const DateV2Value<DateTimeV2ValueType>& v1,
                               const DateV2Value<DateTimeV2ValueType>& v2);

template void VecDateTimeValue::create_from_date_v2<DateV2ValueType>(
        DateV2Value<DateV2ValueType>& value, TimeType type);
template void VecDateTimeValue::create_from_date_v2<DateV2ValueType>(
        DateV2Value<DateV2ValueType>&& value, TimeType type);
template void VecDateTimeValue::create_from_date_v2<DateTimeV2ValueType>(
        DateV2Value<DateTimeV2ValueType>& value, TimeType type);
template void VecDateTimeValue::create_from_date_v2<DateTimeV2ValueType>(
        DateV2Value<DateTimeV2ValueType>&& value, TimeType type);

template int64_t VecDateTimeValue::second_diff<DateV2Value<DateV2ValueType>>(
        const DateV2Value<DateV2ValueType>& rhs) const;
template int64_t VecDateTimeValue::second_diff<DateV2Value<DateTimeV2ValueType>>(
        const DateV2Value<DateTimeV2ValueType>& rhs) const;

#define DELARE_DATE_ADD_INTERVAL(DateValueType1, DateValueType2)                                   \
    template bool                                                                                  \
    DateV2Value<DateValueType1>::date_add_interval<TimeUnit::MICROSECOND, DateValueType2>(         \
            TimeInterval const&, DateV2Value<DateValueType2>&);                                    \
    template bool                                                                                  \
    DateV2Value<DateValueType1>::date_add_interval<TimeUnit::MILLISECOND, DateValueType2>(         \
            TimeInterval const&, DateV2Value<DateValueType2>&);                                    \
    template bool                                                                                  \
    DateV2Value<DateValueType1>::date_add_interval<TimeUnit::SECOND, DateValueType2>(              \
            TimeInterval const&, DateV2Value<DateValueType2>&);                                    \
    template bool                                                                                  \
    DateV2Value<DateValueType1>::date_add_interval<TimeUnit::MINUTE, DateValueType2>(              \
            TimeInterval const&, DateV2Value<DateValueType2>&);                                    \
    template bool DateV2Value<DateValueType1>::date_add_interval<TimeUnit::HOUR, DateValueType2>(  \
            TimeInterval const&, DateV2Value<DateValueType2>&);                                    \
    template bool DateV2Value<DateValueType1>::date_add_interval<TimeUnit::DAY, DateValueType2>(   \
            TimeInterval const&, DateV2Value<DateValueType2>&);                                    \
    template bool DateV2Value<DateValueType1>::date_add_interval<TimeUnit::MONTH, DateValueType2>( \
            TimeInterval const&, DateV2Value<DateValueType2>&);                                    \
    template bool DateV2Value<DateValueType1>::date_add_interval<TimeUnit::YEAR, DateValueType2>(  \
            TimeInterval const&, DateV2Value<DateValueType2>&);                                    \
    template bool                                                                                  \
    DateV2Value<DateValueType1>::date_add_interval<TimeUnit::QUARTER, DateValueType2>(             \
            TimeInterval const&, DateV2Value<DateValueType2>&);                                    \
    template bool DateV2Value<DateValueType1>::date_add_interval<TimeUnit::WEEK, DateValueType2>(  \
            TimeInterval const&, DateV2Value<DateValueType2>&);

DELARE_DATE_ADD_INTERVAL(DateV2ValueType, DateV2ValueType)
DELARE_DATE_ADD_INTERVAL(DateV2ValueType, DateTimeV2ValueType)
DELARE_DATE_ADD_INTERVAL(DateTimeV2ValueType, DateV2ValueType)
DELARE_DATE_ADD_INTERVAL(DateTimeV2ValueType, DateTimeV2ValueType)

template bool VecDateTimeValue::date_add_interval<TimeUnit::SECOND>(const TimeInterval& interval);
template bool VecDateTimeValue::date_add_interval<TimeUnit::MINUTE>(const TimeInterval& interval);
template bool VecDateTimeValue::date_add_interval<TimeUnit::HOUR>(const TimeInterval& interval);
template bool VecDateTimeValue::date_add_interval<TimeUnit::DAY>(const TimeInterval& interval);
template bool VecDateTimeValue::date_add_interval<TimeUnit::MONTH>(const TimeInterval& interval);
template bool VecDateTimeValue::date_add_interval<TimeUnit::YEAR>(const TimeInterval& interval);
template bool VecDateTimeValue::date_add_interval<TimeUnit::QUARTER>(const TimeInterval& interval);
template bool VecDateTimeValue::date_add_interval<TimeUnit::WEEK>(const TimeInterval& interval);

template bool VecDateTimeValue::date_add_interval<TimeUnit::SECOND, false>(
        const TimeInterval& interval);
template bool VecDateTimeValue::date_add_interval<TimeUnit::MINUTE, false>(
        const TimeInterval& interval);
template bool VecDateTimeValue::date_add_interval<TimeUnit::HOUR, false>(
        const TimeInterval& interval);
template bool VecDateTimeValue::date_add_interval<TimeUnit::DAY, false>(
        const TimeInterval& interval);
template bool VecDateTimeValue::date_add_interval<TimeUnit::MONTH, false>(
        const TimeInterval& interval);
template bool VecDateTimeValue::date_add_interval<TimeUnit::YEAR, false>(
        const TimeInterval& interval);
template bool VecDateTimeValue::date_add_interval<TimeUnit::QUARTER, false>(
        const TimeInterval& interval);
template bool VecDateTimeValue::date_add_interval<TimeUnit::WEEK, false>(
        const TimeInterval& interval);

template bool DateV2Value<DateV2ValueType>::date_add_interval<TimeUnit::MICROSECOND>(
        const TimeInterval& interval);
template bool DateV2Value<DateV2ValueType>::date_add_interval<TimeUnit::MILLISECOND>(
        const TimeInterval& interval);
template bool DateV2Value<DateV2ValueType>::date_add_interval<TimeUnit::SECOND>(
        const TimeInterval& interval);
template bool DateV2Value<DateV2ValueType>::date_add_interval<TimeUnit::MINUTE>(
        const TimeInterval& interval);
template bool DateV2Value<DateV2ValueType>::date_add_interval<TimeUnit::HOUR>(
        const TimeInterval& interval);
template bool DateV2Value<DateV2ValueType>::date_add_interval<TimeUnit::DAY>(
        const TimeInterval& interval);
template bool DateV2Value<DateV2ValueType>::date_add_interval<TimeUnit::MONTH>(
        const TimeInterval& interval);
template bool DateV2Value<DateV2ValueType>::date_add_interval<TimeUnit::YEAR>(
        const TimeInterval& interval);
template bool DateV2Value<DateV2ValueType>::date_add_interval<TimeUnit::QUARTER>(
        const TimeInterval& interval);
template bool DateV2Value<DateV2ValueType>::date_add_interval<TimeUnit::WEEK>(
        const TimeInterval& interval);

template bool DateV2Value<DateTimeV2ValueType>::date_add_interval<TimeUnit::MICROSECOND>(
        const TimeInterval& interval);
template bool DateV2Value<DateTimeV2ValueType>::date_add_interval<TimeUnit::MILLISECOND>(
        const TimeInterval& interval);
template bool DateV2Value<DateTimeV2ValueType>::date_add_interval<TimeUnit::SECOND>(
        const TimeInterval& interval);
template bool DateV2Value<DateTimeV2ValueType>::date_add_interval<TimeUnit::MINUTE>(
        const TimeInterval& interval);
template bool DateV2Value<DateTimeV2ValueType>::date_add_interval<TimeUnit::HOUR>(
        const TimeInterval& interval);
template bool DateV2Value<DateTimeV2ValueType>::date_add_interval<TimeUnit::DAY>(
        const TimeInterval& interval);
template bool DateV2Value<DateTimeV2ValueType>::date_add_interval<TimeUnit::MONTH>(
        const TimeInterval& interval);
template bool DateV2Value<DateTimeV2ValueType>::date_add_interval<TimeUnit::YEAR>(
        const TimeInterval& interval);
template bool DateV2Value<DateTimeV2ValueType>::date_add_interval<TimeUnit::QUARTER>(
        const TimeInterval& interval);
template bool DateV2Value<DateTimeV2ValueType>::date_add_interval<TimeUnit::WEEK>(
        const TimeInterval& interval);

template bool DateV2Value<DateV2ValueType>::date_add_interval<TimeUnit::MICROSECOND, false>(
        const TimeInterval& interval);
template bool DateV2Value<DateV2ValueType>::date_add_interval<TimeUnit::SECOND, false>(
        const TimeInterval& interval);
template bool DateV2Value<DateV2ValueType>::date_add_interval<TimeUnit::MINUTE, false>(
        const TimeInterval& interval);
template bool DateV2Value<DateV2ValueType>::date_add_interval<TimeUnit::HOUR, false>(
        const TimeInterval& interval);
template bool DateV2Value<DateV2ValueType>::date_add_interval<TimeUnit::DAY, false>(
        const TimeInterval& interval);
template bool DateV2Value<DateV2ValueType>::date_add_interval<TimeUnit::MONTH, false>(
        const TimeInterval& interval);
template bool DateV2Value<DateV2ValueType>::date_add_interval<TimeUnit::YEAR, false>(
        const TimeInterval& interval);
template bool DateV2Value<DateV2ValueType>::date_add_interval<TimeUnit::QUARTER, false>(
        const TimeInterval& interval);
template bool DateV2Value<DateV2ValueType>::date_add_interval<TimeUnit::WEEK, false>(
        const TimeInterval& interval);

template bool DateV2Value<DateTimeV2ValueType>::date_add_interval<TimeUnit::MICROSECOND, false>(
        const TimeInterval& interval);
template bool DateV2Value<DateTimeV2ValueType>::date_add_interval<TimeUnit::SECOND, false>(
        const TimeInterval& interval);
template bool DateV2Value<DateTimeV2ValueType>::date_add_interval<TimeUnit::MINUTE, false>(
        const TimeInterval& interval);
template bool DateV2Value<DateTimeV2ValueType>::date_add_interval<TimeUnit::HOUR, false>(
        const TimeInterval& interval);
template bool DateV2Value<DateTimeV2ValueType>::date_add_interval<TimeUnit::DAY, false>(
        const TimeInterval& interval);
template bool DateV2Value<DateTimeV2ValueType>::date_add_interval<TimeUnit::MONTH, false>(
        const TimeInterval& interval);
template bool DateV2Value<DateTimeV2ValueType>::date_add_interval<TimeUnit::YEAR, false>(
        const TimeInterval& interval);
template bool DateV2Value<DateTimeV2ValueType>::date_add_interval<TimeUnit::QUARTER, false>(
        const TimeInterval& interval);
template bool DateV2Value<DateTimeV2ValueType>::date_add_interval<TimeUnit::WEEK, false>(
        const TimeInterval& interval);

template bool VecDateTimeValue::date_set_interval<TimeUnit::SECOND>(const TimeInterval& interval);
template bool VecDateTimeValue::date_set_interval<TimeUnit::MINUTE>(const TimeInterval& interval);
template bool VecDateTimeValue::date_set_interval<TimeUnit::HOUR>(const TimeInterval& interval);
template bool VecDateTimeValue::date_set_interval<TimeUnit::DAY>(const TimeInterval& interval);
template bool VecDateTimeValue::date_set_interval<TimeUnit::MONTH>(const TimeInterval& interval);
template bool VecDateTimeValue::date_set_interval<TimeUnit::YEAR>(const TimeInterval& interval);

template bool DateV2Value<DateV2ValueType>::date_set_interval<TimeUnit::SECOND>(
        const TimeInterval& interval);
template bool DateV2Value<DateV2ValueType>::date_set_interval<TimeUnit::MINUTE>(
        const TimeInterval& interval);
template bool DateV2Value<DateV2ValueType>::date_set_interval<TimeUnit::HOUR>(
        const TimeInterval& interval);
template bool DateV2Value<DateV2ValueType>::date_set_interval<TimeUnit::DAY>(
        const TimeInterval& interval);
template bool DateV2Value<DateV2ValueType>::date_set_interval<TimeUnit::MONTH>(
        const TimeInterval& interval);
template bool DateV2Value<DateV2ValueType>::date_set_interval<TimeUnit::YEAR>(
        const TimeInterval& interval);

template bool DateV2Value<DateTimeV2ValueType>::date_set_interval<TimeUnit::SECOND>(
        const TimeInterval& interval);
template bool DateV2Value<DateTimeV2ValueType>::date_set_interval<TimeUnit::MINUTE>(
        const TimeInterval& interval);
template bool DateV2Value<DateTimeV2ValueType>::date_set_interval<TimeUnit::HOUR>(
        const TimeInterval& interval);
template bool DateV2Value<DateTimeV2ValueType>::date_set_interval<TimeUnit::DAY>(
        const TimeInterval& interval);
template bool DateV2Value<DateTimeV2ValueType>::date_set_interval<TimeUnit::MONTH>(
        const TimeInterval& interval);
template bool DateV2Value<DateTimeV2ValueType>::date_set_interval<TimeUnit::YEAR>(
        const TimeInterval& interval);

template bool VecDateTimeValue::datetime_trunc<TimeUnit::SECOND>();
template bool VecDateTimeValue::datetime_trunc<TimeUnit::MINUTE>();
template bool VecDateTimeValue::datetime_trunc<TimeUnit::HOUR>();
template bool VecDateTimeValue::datetime_trunc<TimeUnit::DAY>();
template bool VecDateTimeValue::datetime_trunc<TimeUnit::MONTH>();
template bool VecDateTimeValue::datetime_trunc<TimeUnit::YEAR>();
template bool VecDateTimeValue::datetime_trunc<TimeUnit::QUARTER>();
template bool VecDateTimeValue::datetime_trunc<TimeUnit::WEEK>();

template bool DateV2Value<DateV2ValueType>::datetime_trunc<TimeUnit::SECOND>();
template bool DateV2Value<DateV2ValueType>::datetime_trunc<TimeUnit::MINUTE>();
template bool DateV2Value<DateV2ValueType>::datetime_trunc<TimeUnit::HOUR>();
template bool DateV2Value<DateV2ValueType>::datetime_trunc<TimeUnit::DAY>();
template bool DateV2Value<DateV2ValueType>::datetime_trunc<TimeUnit::MONTH>();
template bool DateV2Value<DateV2ValueType>::datetime_trunc<TimeUnit::YEAR>();
template bool DateV2Value<DateV2ValueType>::datetime_trunc<TimeUnit::QUARTER>();
template bool DateV2Value<DateV2ValueType>::datetime_trunc<TimeUnit::WEEK>();

template bool DateV2Value<DateTimeV2ValueType>::datetime_trunc<TimeUnit::MICROSECOND>();
template bool DateV2Value<DateTimeV2ValueType>::datetime_trunc<TimeUnit::SECOND>();
template bool DateV2Value<DateTimeV2ValueType>::datetime_trunc<TimeUnit::MINUTE>();
template bool DateV2Value<DateTimeV2ValueType>::datetime_trunc<TimeUnit::HOUR>();
template bool DateV2Value<DateTimeV2ValueType>::datetime_trunc<TimeUnit::DAY>();
template bool DateV2Value<DateTimeV2ValueType>::datetime_trunc<TimeUnit::MONTH>();
template bool DateV2Value<DateTimeV2ValueType>::datetime_trunc<TimeUnit::YEAR>();
template bool DateV2Value<DateTimeV2ValueType>::datetime_trunc<TimeUnit::QUARTER>();
template bool DateV2Value<DateTimeV2ValueType>::datetime_trunc<TimeUnit::WEEK>();

} // namespace doris<|MERGE_RESOLUTION|>--- conflicted
+++ resolved
@@ -3376,7 +3376,6 @@
         scale = 6;
     }
 
-<<<<<<< HEAD
     nano_seconds /= common::exp10_i32(9 - scale - 1);
 
     if (nano_seconds % 10 >= 5) {
@@ -3391,11 +3390,7 @@
     int32_t millisecond = (nano_seconds /= 10) * common::exp10_i32(6 - scale);
     cctz::time_point<cctz::sys_seconds> t = epoch + cctz::seconds(timestamp);
     const auto tp = cctz::convert(t, ctz);
-    set_time(tp.year(), tp.month(), tp.day(), tp.hour(), tp.minute(), tp.second(), millisecond);
-=======
-    unchecked_set_time(tp.year(), tp.month(), tp.day(), tp.hour(), tp.minute(), tp.second(),
-                       nano_seconds / int_exp10(9 - scale) * int_exp10(6 - scale));
->>>>>>> b009cc00
+    unchecked_set_time(tp.year(), tp.month(), tp.day(), tp.hour(), tp.minute(), tp.second(), millisecond);
 }
 
 template <typename T>
