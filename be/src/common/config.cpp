// Licensed to the Apache Software Foundation (ASF) under one
// or more contributor license agreements.  See the NOTICE file
// distributed with this work for additional information
// regarding copyright ownership.  The ASF licenses this file
// to you under the Apache License, Version 2.0 (the
// "License"); you may not use this file except in compliance
// with the License.  You may obtain a copy of the License at
//
//   http://www.apache.org/licenses/LICENSE-2.0
//
// Unless required by applicable law or agreed to in writing,
// software distributed under the License is distributed on an
// "AS IS" BASIS, WITHOUT WARRANTIES OR CONDITIONS OF ANY
// KIND, either express or implied.  See the License for the
// specific language governing permissions and limitations
// under the License.

#include <fmt/core.h>
#include <stdint.h>

#include <algorithm>
#include <cctype>
// IWYU pragma: no_include <bthread/errno.h>
#include <lz4/lz4hc.h>

#include <cerrno> // IWYU pragma: keep
#include <cstdlib>
#include <cstring>
#include <fstream> // IWYU pragma: keep
#include <functional>
#include <iostream>
#include <map>
#include <memory>
#include <mutex>
#include <random>
#include <string>
#include <utility>
#include <vector>

#include "common/config.h"
#include "common/logging.h"
#include "common/status.h"
#include "io/fs/file_writer.h"
#include "io/fs/local_file_system.h"
#include "util/cpu_info.h"

namespace doris::config {

// Dir of custom config file
DEFINE_String(custom_config_dir, "${DORIS_HOME}/conf");

// Dir of jdbc drivers
DEFINE_String(jdbc_drivers_dir, "${DORIS_HOME}/jdbc_drivers");

// cluster id
DEFINE_Int32(cluster_id, "-1");
// port on which BackendService is exported
DEFINE_Int32(be_port, "9060");

// port for brpc
DEFINE_Int32(brpc_port, "8060");

DEFINE_Int32(arrow_flight_sql_port, "-1");

DEFINE_mString(public_access_ip, "");

// the number of bthreads for brpc, the default value is set to -1,
// which means the number of bthreads is #cpu-cores
DEFINE_Int32(brpc_num_threads, "256");

// Declare a selection strategy for those servers have many ips.
// Note that there should at most one ip match this list.
// this is a list in semicolon-delimited format, in CIDR notation, e.g. 10.10.10.0/24
// If no ip match this rule, will choose one randomly.
DEFINE_String(priority_networks, "");

// memory mode
// performance or compact
DEFINE_String(memory_mode, "moderate");

DEFINE_mBool(enable_use_cgroup_memory_info, "true");

// process memory limit specified as number of bytes
// ('<int>[bB]?'), megabytes ('<float>[mM]'), gigabytes ('<float>[gG]'),
// or percentage of the physical memory ('<int>%').
// defaults to bytes if no unit is given"
// must larger than 0. and if larger than physical memory size,
// it will be set to physical memory size.
DEFINE_String(mem_limit, "90%");

// Soft memory limit as a fraction of hard memory limit.
DEFINE_Double(soft_mem_limit_frac, "0.9");

// Schema change memory limit as a fraction of soft memory limit.
DEFINE_Double(schema_change_mem_limit_frac, "0.6");

// Many modern allocators (for example, tcmalloc) do not do a mremap for
// realloc, even in case of large enough chunks of memory. Although this allows
// you to increase performance and reduce memory consumption during realloc.
// To fix this, we do mremap manually if the chunk of memory is large enough.
//
// The threshold (128 MB, 128 * (1ULL << 20)) is chosen quite large, since changing the address
// space is very slow, especially in the case of a large number of threads. We
// expect that the set of operations mmap/something to do/mremap can only be
// performed about 1000 times per second.
//
// P.S. This is also required, because tcmalloc can not allocate a chunk of
// memory greater than 16 GB.
DEFINE_mInt64(mmap_threshold, "134217728"); // bytes

// When hash table capacity is greater than 2^double_grow_degree(default 2G), grow when 75% of the capacity is satisfied.
// Increase can reduce the number of hash table resize, but may waste more memory.
DEFINE_mInt32(hash_table_double_grow_degree, "31");

DEFINE_mInt32(max_fill_rate, "2");

DEFINE_mInt32(double_resize_threshold, "23");

// The maximum low water mark of the system `/proc/meminfo/MemAvailable`, Unit byte, default 1.6G,
// actual low water mark=min(1.6G, MemTotal * 10%), avoid wasting too much memory on machines
// with large memory larger than 16G.
// Turn up max. On machines with more than 16G memory, more memory buffers will be reserved for Full GC.
// Turn down max. will use as much memory as possible.
DEFINE_Int64(max_sys_mem_available_low_water_mark_bytes, "1717986918");

// The size of the memory that gc wants to release each time, as a percentage of the mem limit.
DEFINE_mString(process_minor_gc_size, "10%");
DEFINE_mString(process_full_gc_size, "20%");

// If true, when the process does not exceed the soft mem limit, the query memory will not be limited;
// when the process memory exceeds the soft mem limit, the query with the largest ratio between the currently
// used memory and the exec_mem_limit will be canceled.
// If false, cancel query when the memory used exceeds exec_mem_limit, same as before.
DEFINE_mBool(enable_query_memory_overcommit, "true");

DEFINE_mBool(disable_memory_gc, "false");

DEFINE_mBool(enable_stacktrace_in_allocator_check_failed, "false");

DEFINE_mInt64(large_memory_check_bytes, "2147483648");

DEFINE_mBool(enable_memory_orphan_check, "false");

// The maximum time a thread waits for full GC. Currently only query will wait for full gc.
DEFINE_mInt32(thread_wait_gc_max_milliseconds, "1000");

DEFINE_mInt64(pre_serialize_keys_limit_bytes, "16777216");

// the port heartbeat service used
DEFINE_Int32(heartbeat_service_port, "9050");
// the count of heart beat service
DEFINE_Int32(heartbeat_service_thread_count, "1");
// the count of thread to create table
DEFINE_Int32(create_tablet_worker_count, "3");
// the count of thread to drop table
DEFINE_Int32(drop_tablet_worker_count, "3");
// the count of thread to batch load
DEFINE_Int32(push_worker_count_normal_priority, "3");
// the count of thread to high priority batch load
DEFINE_Int32(push_worker_count_high_priority, "3");
// the count of thread to publish version
DEFINE_Int32(publish_version_worker_count, "8");
// the count of tablet thread to publish version
DEFINE_Int32(tablet_publish_txn_max_thread, "32");
// the timeout of EnginPublishVersionTask
DEFINE_Int32(publish_version_task_timeout_s, "8");
// the count of thread to calc delete bitmap
DEFINE_Int32(calc_delete_bitmap_max_thread, "32");
// the count of thread to calc delete bitmap worker, only used for cloud
DEFINE_Int32(calc_delete_bitmap_worker_count, "8");
// the count of thread to calc tablet delete bitmap task, only used for cloud
DEFINE_Int32(calc_tablet_delete_bitmap_task_max_thread, "32");
// the count of thread to clear transaction task
DEFINE_Int32(clear_transaction_task_worker_count, "1");
// the count of thread to delete
DEFINE_Int32(delete_worker_count, "3");
// the count of thread to alter table
DEFINE_Int32(alter_tablet_worker_count, "3");
// the count of thread to alter index
DEFINE_Int32(alter_index_worker_count, "3");
// the count of thread to clone
DEFINE_Int32(clone_worker_count, "3");
// the count of thread to clone
DEFINE_Int32(storage_medium_migrate_count, "1");
// the count of thread to check consistency
DEFINE_Int32(check_consistency_worker_count, "1");
// the count of thread to upload
DEFINE_Int32(upload_worker_count, "1");
// the count of thread to download
DEFINE_Int32(download_worker_count, "1");
// the count of thread to make snapshot
DEFINE_Int32(make_snapshot_worker_count, "5");
// the count of thread to release snapshot
DEFINE_Int32(release_snapshot_worker_count, "5");
// report random wait a little time to avoid FE receiving multiple be reports at the same time.
// do not set it to false for production environment
DEFINE_mBool(report_random_wait, "true");
// the interval time(seconds) for agent report tasks signature to FE
DEFINE_mInt32(report_task_interval_seconds, "10");
// the interval time(seconds) for refresh storage policy from FE
DEFINE_mInt32(storage_refresh_storage_policy_task_interval_seconds, "5");
// the interval time(seconds) for agent report disk state to FE
DEFINE_mInt32(report_disk_state_interval_seconds, "60");
// the interval time(seconds) for agent report olap table to FE
DEFINE_mInt32(report_tablet_interval_seconds, "60");
// the max download speed(KB/s)
DEFINE_mInt32(max_download_speed_kbps, "50000");
// download low speed limit(KB/s)
DEFINE_mInt32(download_low_speed_limit_kbps, "50");
// download low speed time(seconds)
DEFINE_mInt32(download_low_speed_time, "300");

DEFINE_String(sys_log_dir, "");
DEFINE_String(user_function_dir, "${DORIS_HOME}/lib/udf");
// INFO, WARNING, ERROR, FATAL
DEFINE_mString(sys_log_level, "INFO");
// TIME-DAY, TIME-HOUR, SIZE-MB-nnn
DEFINE_String(sys_log_roll_mode, "SIZE-MB-1024");
// log roll num
DEFINE_Int32(sys_log_roll_num, "10");
// verbose log
DEFINE_Strings(sys_log_verbose_modules, "");
// verbose log level
DEFINE_Int32(sys_log_verbose_level, "10");
// verbose log FLAGS_v
DEFINE_Int32(sys_log_verbose_flags_v, "-1");
// log buffer level
DEFINE_String(log_buffer_level, "");

// number of threads available to serve backend execution requests
DEFINE_Int32(be_service_threads, "64");

// interval between profile reports; in seconds
DEFINE_mInt32(status_report_interval, "5");
// The pipeline task has a high concurrency, therefore reducing its report frequency
DEFINE_mInt32(pipeline_status_report_interval, "10");
// if true, each disk will have a separate thread pool for scanner
DEFINE_Bool(doris_enable_scanner_thread_pool_per_disk, "true");
// the timeout of a work thread to wait the blocking priority queue to get a task
DEFINE_mInt64(doris_blocking_priority_queue_wait_timeout_ms, "500");
// number of scanner thread pool size for olap table
// and the min thread num of remote scanner thread pool
DEFINE_Int32(doris_scanner_thread_pool_thread_num, "-1");
DEFINE_Validator(doris_scanner_thread_pool_thread_num, [](const int config) -> bool {
    if (config == -1) {
        CpuInfo::init();
        doris_scanner_thread_pool_thread_num = std::max(48, CpuInfo::num_cores() * 2);
    }
    return true;
});
DEFINE_Int32(remote_split_source_batch_size, "10240");
DEFINE_Int32(doris_max_remote_scanner_thread_pool_thread_num, "-1");
// number of olap scanner thread pool queue size
DEFINE_Int32(doris_scanner_thread_pool_queue_size, "102400");
// default thrift client connect timeout(in seconds)
DEFINE_mInt32(thrift_connect_timeout_seconds, "3");
DEFINE_mInt32(fetch_rpc_timeout_seconds, "30");
// default thrift client retry interval (in milliseconds)
DEFINE_mInt64(thrift_client_retry_interval_ms, "1000");
// max message size of thrift request
// default: 100 * 1024 * 1024
DEFINE_mInt64(thrift_max_message_size, "104857600");
// max row count number for single scan range, used in segmentv1
DEFINE_mInt32(doris_scan_range_row_count, "524288");
// max bytes number for single scan range, used in segmentv2
DEFINE_mInt32(doris_scan_range_max_mb, "1024");
// max bytes number for single scan block, used in segmentv2
DEFINE_mInt32(doris_scan_block_max_mb, "67108864");
// size of scanner queue between scanner thread and compute thread
DEFINE_mInt32(doris_scanner_queue_size, "1024");
// single read execute fragment row number
DEFINE_mInt32(doris_scanner_row_num, "16384");
// single read execute fragment row bytes
DEFINE_mInt32(doris_scanner_row_bytes, "10485760");
DEFINE_mInt32(min_bytes_in_scanner_queue, "67108864");
// number of max scan keys
DEFINE_mInt32(doris_max_scan_key_num, "48");
// the max number of push down values of a single column.
// if exceed, no conditions will be pushed down for that column.
DEFINE_mInt32(max_pushdown_conditions_per_column, "1024");
// (Advanced) Maximum size of per-query receive-side buffer
DEFINE_mInt32(exchg_node_buffer_size_bytes, "20485760");
DEFINE_mInt32(exchg_buffer_queue_capacity_factor, "64");

DEFINE_mInt64(column_dictionary_key_ratio_threshold, "0");
DEFINE_mInt64(column_dictionary_key_size_threshold, "0");
// memory_limitation_per_thread_for_schema_change_bytes unit bytes
DEFINE_mInt64(memory_limitation_per_thread_for_schema_change_bytes, "2147483648");
DEFINE_mInt64(memory_limitation_per_thread_for_storage_migration_bytes, "100000000");

DEFINE_mInt32(cache_prune_interval_sec, "10");
DEFINE_mInt32(cache_periodic_prune_stale_sweep_sec, "300");
// the clean interval of tablet lookup cache
DEFINE_mInt32(tablet_lookup_cache_stale_sweep_time_sec, "30");
DEFINE_mInt32(point_query_row_cache_stale_sweep_time_sec, "300");
DEFINE_mInt32(disk_stat_monitor_interval, "5");
DEFINE_mInt32(unused_rowset_monitor_interval, "30");
DEFINE_mInt32(quering_rowsets_evict_interval, "30");
DEFINE_String(storage_root_path, "${DORIS_HOME}/storage");
DEFINE_mString(broken_storage_path, "");

// Config is used to check incompatible old format hdr_ format
// whether doris uses strict way. When config is true, process will log fatal
// and exit. When config is false, process will only log warning.
DEFINE_Bool(storage_strict_check_incompatible_old_format, "true");

// BE process will exit if the percentage of error disk reach this value.
DEFINE_mInt32(max_percentage_of_error_disk, "100");
DEFINE_mInt32(default_num_rows_per_column_file_block, "1024");
// pending data policy
DEFINE_mInt32(pending_data_expire_time_sec, "1800");
// inc_rowset snapshot rs sweep time interval
DEFINE_mInt32(tablet_rowset_stale_sweep_time_sec, "300");
// tablet stale rowset sweep by threshold size
DEFINE_Bool(tablet_rowset_stale_sweep_by_size, "false");
DEFINE_mInt32(tablet_rowset_stale_sweep_threshold_size, "100");
// garbage sweep policy
DEFINE_Int32(max_garbage_sweep_interval, "3600");
DEFINE_Int32(min_garbage_sweep_interval, "180");
DEFINE_mInt32(garbage_sweep_batch_size, "100");
DEFINE_mInt32(snapshot_expire_time_sec, "172800");
// It is only a recommended value. When the disk space is insufficient,
// the file storage period under trash dose not have to comply with this parameter.
DEFINE_mInt32(trash_file_expire_time_sec, "259200");
// minimum file descriptor number
// modify them upon necessity
DEFINE_Int32(min_file_descriptor_number, "60000");
DEFINE_mBool(disable_segment_cache, "false");
DEFINE_String(row_cache_mem_limit, "20%");

// Cache for storage page size
DEFINE_String(storage_page_cache_limit, "20%");
// Shard size for page cache, the value must be power of two.
// It's recommended to set it to a value close to the number of BE cores in order to reduce lock contentions.
DEFINE_Int32(storage_page_cache_shard_size, "256");
// Percentage for index page cache
// all storage page cache will be divided into data_page_cache and index_page_cache
DEFINE_Int32(index_page_cache_percentage, "10");
// whether to disable page cache feature in storage
DEFINE_mBool(disable_storage_page_cache, "false");
// whether to disable row cache feature in storage
DEFINE_mBool(disable_storage_row_cache, "true");
// whether to disable pk page cache feature in storage
DEFINE_Bool(disable_pk_storage_page_cache, "false");
DEFINE_Bool(enable_non_pipeline, "false");

// Cache for mow primary key storage page size
DEFINE_String(pk_storage_page_cache_limit, "10%");
// data page size for primary key index
DEFINE_Int32(primary_key_data_page_size, "32768");

DEFINE_mInt32(data_page_cache_stale_sweep_time_sec, "300");
DEFINE_mInt32(index_page_cache_stale_sweep_time_sec, "600");
DEFINE_mInt32(pk_index_page_cache_stale_sweep_time_sec, "600");

DEFINE_Bool(enable_low_cardinality_optimize, "true");
DEFINE_Bool(enable_low_cardinality_cache_code, "true");

// be policy
// whether check compaction checksum
DEFINE_mBool(enable_compaction_checksum, "false");
// whether disable automatic compaction task
DEFINE_mBool(disable_auto_compaction, "false");
// whether enable vertical compaction
DEFINE_mBool(enable_vertical_compaction, "true");
// whether enable ordered data compaction
DEFINE_mBool(enable_ordered_data_compaction, "true");
// In vertical compaction, column number for every group
DEFINE_mInt32(vertical_compaction_num_columns_per_group, "5");
// In vertical compaction, max memory usage for row_source_buffer
DEFINE_Int32(vertical_compaction_max_row_source_memory_mb, "1024");
// In vertical compaction, max dest segment file size
DEFINE_mInt64(vertical_compaction_max_segment_size, "1073741824");

// If enabled, segments will be flushed column by column
DEFINE_mBool(enable_vertical_segment_writer, "true");

// In ordered data compaction, min segment size for input rowset
DEFINE_mInt32(ordered_data_compaction_min_segment_size, "10485760");

// This config can be set to limit thread number in compaction thread pool.
DEFINE_mInt32(max_base_compaction_threads, "4");
DEFINE_mInt32(max_cumu_compaction_threads, "-1");
DEFINE_mInt32(max_single_replica_compaction_threads, "-1");

DEFINE_Bool(enable_base_compaction_idle_sched, "true");
DEFINE_mInt64(base_compaction_min_rowset_num, "5");
DEFINE_mDouble(base_compaction_min_data_ratio, "0.3");
DEFINE_mInt64(base_compaction_dup_key_max_file_size_mbytes, "1024");

DEFINE_Bool(enable_skip_tablet_compaction, "true");
// output rowset of cumulative compaction total disk size exceed this config size,
// this rowset will be given to base compaction, unit is m byte.
DEFINE_mInt64(compaction_promotion_size_mbytes, "1024");

// output rowset of cumulative compaction total disk size exceed this config ratio of
// base rowset's total disk size, this rowset will be given to base compaction. The value must be between
// 0 and 1.
DEFINE_mDouble(compaction_promotion_ratio, "0.05");

// the smallest size of rowset promotion. When the rowset is less than this config, this
// rowset will be not given to base compaction. The unit is m byte.
DEFINE_mInt64(compaction_promotion_min_size_mbytes, "128");

// When output rowset of cumulative compaction total version count (end_version - start_version)
// exceed this config count, the rowset will be moved to base compaction
// NOTE: this config will work for unique key merge-on-write table only, to reduce version count
// related cost on delete bitmap more effectively.
DEFINE_mInt64(compaction_promotion_version_count, "1000");

// The lower bound size to do cumulative compaction. When total disk size of candidate rowsets is less than
// this size, size_based policy may not do to cumulative compaction. The unit is m byte.
DEFINE_mInt64(compaction_min_size_mbytes, "64");

// cumulative compaction policy: min and max delta file's number
DEFINE_mInt64(cumulative_compaction_min_deltas, "5");
DEFINE_mInt64(cumulative_compaction_max_deltas, "1000");

// This config can be set to limit thread number in  multiget thread pool.
DEFINE_mInt32(multi_get_max_threads, "10");

// The upper limit of "permits" held by all compaction tasks. This config can be set to limit memory consumption for compaction.
DEFINE_mInt64(total_permits_for_compaction_score, "10000");

// sleep interval in ms after generated compaction tasks
DEFINE_mInt32(generate_compaction_tasks_interval_ms, "10");

// sleep interval in second after update replica infos
DEFINE_mInt32(update_replica_infos_interval_seconds, "60");

// Compaction task number per disk.
// Must be greater than 2, because Base compaction and Cumulative compaction have at least one thread each.
DEFINE_mInt32(compaction_task_num_per_disk, "4");
// compaction thread num for fast disk(typically .SSD), must be greater than 2.
DEFINE_mInt32(compaction_task_num_per_fast_disk, "8");
DEFINE_Validator(compaction_task_num_per_disk,
                 [](const int config) -> bool { return config >= 2; });
DEFINE_Validator(compaction_task_num_per_fast_disk,
                 [](const int config) -> bool { return config >= 2; });
DEFINE_Validator(low_priority_compaction_task_num_per_disk,
                 [](const int config) -> bool { return config >= 2; });

// How many rounds of cumulative compaction for each round of base compaction when compaction tasks generation.
DEFINE_mInt32(cumulative_compaction_rounds_for_each_base_compaction_round, "9");

// Not compact the invisible versions, but with some limitations:
// if not timeout, keep no more than compaction_keep_invisible_version_max_count versions;
// if timeout, keep no more than compaction_keep_invisible_version_min_count versions.
DEFINE_mInt32(compaction_keep_invisible_version_timeout_sec, "1800");
DEFINE_mInt32(compaction_keep_invisible_version_min_count, "50");
DEFINE_mInt32(compaction_keep_invisible_version_max_count, "500");

// Threshold to logging compaction trace, in seconds.
DEFINE_mInt32(base_compaction_trace_threshold, "60");
DEFINE_mInt32(cumulative_compaction_trace_threshold, "10");
DEFINE_mBool(disable_compaction_trace_log, "true");

// Interval to picking rowset to compact, in seconds
DEFINE_mInt64(pick_rowset_to_compact_interval_sec, "86400");

// Compaction priority schedule
DEFINE_mBool(enable_compaction_priority_scheduling, "true");
DEFINE_mInt32(low_priority_compaction_task_num_per_disk, "2");
DEFINE_mInt32(low_priority_compaction_score_threshold, "200");

// Thread count to do tablet meta checkpoint, -1 means use the data directories count.
DEFINE_Int32(max_meta_checkpoint_threads, "-1");

// Threshold to logging agent task trace, in seconds.
DEFINE_mInt32(agent_task_trace_threshold_sec, "2");

// This config can be set to limit thread number in tablet migration thread pool.
DEFINE_Int32(min_tablet_migration_threads, "1");
DEFINE_Int32(max_tablet_migration_threads, "1");

DEFINE_mInt32(finished_migration_tasks_size, "10000");
// If size less than this, the remaining rowsets will be force to complete
DEFINE_mInt32(migration_remaining_size_threshold_mb, "10");
// If the task runs longer than this time, the task will be terminated, in seconds.
// timeout = std::max(migration_task_timeout_secs,  tablet size / 1MB/s)
DEFINE_mInt32(migration_task_timeout_secs, "300");

// Port to start debug webserver on
DEFINE_Int32(webserver_port, "8040");
// Https enable flag
DEFINE_Bool(enable_https, "false");
// Path of certificate
DEFINE_String(ssl_certificate_path, "");
// Path of private key
DEFINE_String(ssl_private_key_path, "");
// Whether to check authorization
DEFINE_Bool(enable_all_http_auth, "false");
// Number of webserver workers
DEFINE_Int32(webserver_num_workers, "48");

DEFINE_Bool(enable_single_replica_load, "true");
// Number of download workers for single replica load
DEFINE_Int32(single_replica_load_download_num_workers, "64");

// Used for mini Load. mini load data file will be removed after this time.
DEFINE_Int64(load_data_reserve_hours, "4");
// log error log will be removed after this time
DEFINE_mInt64(load_error_log_reserve_hours, "48");
// error log size limit, default 200MB
DEFINE_mInt64(load_error_log_limit_bytes, "209715200");

DEFINE_Int32(brpc_heavy_work_pool_threads, "-1");
DEFINE_Int32(brpc_light_work_pool_threads, "-1");
DEFINE_Int32(brpc_heavy_work_pool_max_queue_size, "-1");
DEFINE_Int32(brpc_light_work_pool_max_queue_size, "-1");
DEFINE_mBool(enable_bthread_transmit_block, "true");

// The maximum amount of data that can be processed by a stream load
DEFINE_mInt64(streaming_load_max_mb, "10240");
// Some data formats, such as JSON, cannot be streamed.
// Therefore, it is necessary to limit the maximum number of
// such data when using stream load to prevent excessive memory consumption.
DEFINE_mInt64(streaming_load_json_max_mb, "100");
// the alive time of a TabletsChannel.
// If the channel does not receive any data till this time,
// the channel will be removed.
DEFINE_mInt32(streaming_load_rpc_max_alive_time_sec, "1200");
// the timeout of a rpc to open the tablet writer in remote BE.
// short operation time, can set a short timeout
DEFINE_Int32(tablet_writer_open_rpc_timeout_sec, "60");
// You can ignore brpc error '[E1011]The server is overcrowded' when writing data.
DEFINE_mBool(tablet_writer_ignore_eovercrowded, "true");
DEFINE_mBool(exchange_sink_ignore_eovercrowded, "true");
DEFINE_mInt32(slave_replica_writer_rpc_timeout_sec, "60");
// Whether to enable stream load record function, the default is false.
// False: disable stream load record
DEFINE_mBool(enable_stream_load_record, "false");
// batch size of stream load record reported to FE
DEFINE_mInt32(stream_load_record_batch_size, "50");
// expire time of stream load record in rocksdb.
DEFINE_Int32(stream_load_record_expire_time_secs, "28800");
// time interval to clean expired stream load records
DEFINE_mInt64(clean_stream_load_record_interval_secs, "1800");
// The buffer size to store stream table function schema info
DEFINE_Int64(stream_tvf_buffer_size, "1048576"); // 1MB

// OlapTableSink sender's send interval, should be less than the real response time of a tablet writer rpc.
// You may need to lower the speed when the sink receiver bes are too busy.
DEFINE_mInt32(olap_table_sink_send_interval_microseconds, "1000");
DEFINE_mDouble(olap_table_sink_send_interval_auto_partition_factor, "0.001");

// Fragment thread pool
DEFINE_Int32(fragment_pool_thread_num_min, "64");
DEFINE_Int32(fragment_pool_thread_num_max, "2048");
DEFINE_Int32(fragment_pool_queue_size, "4096");

// Control the number of disks on the machine.  If 0, this comes from the system settings.
DEFINE_Int32(num_disks, "0");
// The maximum number of the threads per disk is also the max queue depth per disk.
DEFINE_Int32(num_threads_per_disk, "0");
// The read size is the size of the reads sent to os.
// There is a trade off of latency and throughout, trying to keep disks busy but
// not introduce seeks.  The literature seems to agree that with 8 MB reads, random
// io and sequential io perform similarly.
DEFINE_Int32(read_size, "8388608");    // 8 * 1024 * 1024, Read Size (in bytes)
DEFINE_Int32(min_buffer_size, "1024"); // 1024, The minimum read buffer size (in bytes)

// for pprof
DEFINE_String(pprof_profile_dir, "${DORIS_HOME}/log");
// for jeprofile in jemalloc
DEFINE_mString(jeprofile_dir, "${DORIS_HOME}/log");
DEFINE_mBool(enable_je_purge_dirty_pages, "true");

// to forward compatibility, will be removed later
DEFINE_mBool(enable_token_check, "true");

// to open/close system metrics
DEFINE_Bool(enable_system_metrics, "true");

// Number of cores Doris will used, this will effect only when it's greater than 0.
// Otherwise, Doris will use all cores returned from "/proc/cpuinfo".
DEFINE_Int32(num_cores, "0");

// When BE start, If there is a broken disk, BE process will exit by default.
// Otherwise, we will ignore the broken disk,
DEFINE_Bool(ignore_broken_disk, "false");

// Sleep time in milliseconds between memory maintenance iterations
DEFINE_mInt32(memory_maintenance_sleep_time_ms, "100");

// After full gc, no longer full gc and minor gc during sleep.
// After minor gc, no minor gc during sleep, but full gc is possible.
DEFINE_mInt32(memory_gc_sleep_time_ms, "1000");

// Sleep time in milliseconds between memtbale flush mgr refresh iterations
DEFINE_mInt64(memtable_mem_tracker_refresh_interval_ms, "5");

// Sleep time in milliseconds between refresh iterations of workload group memory statistics
DEFINE_mInt64(wg_mem_refresh_interval_ms, "50");

// percent of (active memtables size / all memtables size) when reach hard limit
DEFINE_mInt32(memtable_hard_limit_active_percent, "50");

// percent of (active memtables size / all memtables size) when reach soft limit
DEFINE_mInt32(memtable_soft_limit_active_percent, "50");

// memtable insert memory tracker will multiply input block size with this ratio
DEFINE_mDouble(memtable_insert_memory_ratio, "1.4");
// max write buffer size before flush, default 200MB
DEFINE_mInt64(write_buffer_size, "209715200");
// max buffer size used in memtable for the aggregated table, default 400MB
DEFINE_mInt64(write_buffer_size_for_agg, "419430400");
// max parallel flush task per memtable writer
DEFINE_mInt32(memtable_flush_running_count_limit, "2");

DEFINE_Int32(load_process_max_memory_limit_percent, "50"); // 50%

// If the memory consumption of load jobs exceed load_process_max_memory_limit,
// all load jobs will hang there to wait for memtable flush. We should have a
// soft limit which can trigger the memtable flush for the load channel who
// consumes lagest memory size before we reach the hard limit. The soft limit
// might avoid all load jobs hang at the same time.
DEFINE_Int32(load_process_soft_mem_limit_percent, "80");

// If load memory consumption is within load_process_safe_mem_permit_percent,
// memtable memory limiter will do nothing.
DEFINE_Int32(load_process_safe_mem_permit_percent, "5");

// result buffer cancelled time (unit: second)
DEFINE_mInt32(result_buffer_cancelled_interval_time, "300");

// the increased frequency of priority for remaining tasks in BlockingPriorityQueue
DEFINE_mInt32(priority_queue_remaining_tasks_increased_frequency, "512");

// sync tablet_meta when modifying meta
DEFINE_mBool(sync_tablet_meta, "false");

// sync when closing a file writer
DEFINE_mBool(sync_file_on_close, "true");

// default thrift rpc timeout ms
DEFINE_mInt32(thrift_rpc_timeout_ms, "60000");

// txn commit rpc timeout
DEFINE_mInt32(txn_commit_rpc_timeout_ms, "60000");

// If set to true, metric calculator will run
DEFINE_Bool(enable_metric_calculator, "true");

// max consumer num in one data consumer group, for routine load
DEFINE_mInt32(max_consumer_num_per_group, "3");

// the max size of thread pool for routine load task.
// this should be larger than FE config 'max_routine_load_task_num_per_be' (default 5)
DEFINE_Int32(max_routine_load_thread_pool_size, "1024");

// max external scan cache batch count, means cache max_memory_cache_batch_count * batch_size row
// default is 20, batch_size's default value is 1024 means 20 * 1024 rows will be cached
DEFINE_mInt32(max_memory_sink_batch_count, "20");

// This configuration is used for the context gc thread schedule period
// note: unit is minute, default is 5min
DEFINE_mInt32(scan_context_gc_interval_min, "5");

// es scroll keep-alive
DEFINE_String(es_scroll_keepalive, "5m");

// HTTP connection timeout for es
DEFINE_mInt32(es_http_timeout_ms, "5000");

// the max client cache number per each host
// There are variety of client cache in BE, but currently we use the
// same cache size configuration.
// TODO(cmy): use different config to set different client cache if necessary.
DEFINE_Int32(max_client_cache_size_per_host, "10");

// Dir to save files downloaded by SmallFileMgr
DEFINE_String(small_file_dir, "${DORIS_HOME}/lib/small_file/");
// path gc
DEFINE_Bool(path_gc_check, "true");
DEFINE_mInt32(path_gc_check_interval_second, "86400");
DEFINE_mInt32(path_gc_check_step, "1000");
DEFINE_mInt32(path_gc_check_step_interval_ms, "10");

// The following 2 configs limit the max usage of disk capacity of a data dir.
// If both of these 2 threshold reached, no more data can be writen into that data dir.
// The percent of max used capacity of a data dir
DEFINE_mInt32(storage_flood_stage_usage_percent, "90"); // 90%
// The min bytes that should be left of a data dir
DEFINE_mInt64(storage_flood_stage_left_capacity_bytes, "1073741824"); // 1GB
// number of thread for flushing memtable per store
DEFINE_Int32(flush_thread_num_per_store, "6");
// number of thread for flushing memtable per store, for high priority load task
DEFINE_Int32(high_priority_flush_thread_num_per_store, "6");
// number of threads = min(flush_thread_num_per_store * num_store,
//                         max_flush_thread_num_per_cpu * num_cpu)
DEFINE_Int32(max_flush_thread_num_per_cpu, "4");

// config for tablet meta checkpoint
DEFINE_mInt32(tablet_meta_checkpoint_min_new_rowsets_num, "10");
DEFINE_mInt32(tablet_meta_checkpoint_min_interval_secs, "600");
DEFINE_Int32(generate_tablet_meta_checkpoint_tasks_interval_secs, "600");

// config for default rowset type
// Valid configs: ALPHA, BETA
DEFINE_String(default_rowset_type, "BETA");

// Maximum size of a single message body in all protocols
DEFINE_Int64(brpc_max_body_size, "3147483648");
DEFINE_Int64(brpc_socket_max_unwritten_bytes, "-1");
// TODO(zxy): expect to be true in v1.3
// Whether to embed the ProtoBuf Request serialized string together with Tuple/Block data into
// Controller Attachment and send it through http brpc when the length of the Tuple/Block data
// is greater than 1.8G. This is to avoid the error of Request length overflow (2G).
DEFINE_mBool(transfer_large_data_by_brpc, "true");

// max number of txns for every txn_partition_map in txn manager
// this is a self protection to avoid too many txns saving in manager
DEFINE_mInt64(max_runnings_transactions_per_txn_map, "2000");

// tablet_map_lock shard size, the value is 2^n, n=0,1,2,3,4
// this is a an enhancement for better performance to manage tablet
DEFINE_Int32(tablet_map_shard_size, "256");

// txn_map_lock shard size, the value is 2^n, n=0,1,2,3,4
// this is a an enhancement for better performance to manage txn
DEFINE_Int32(txn_map_shard_size, "1024");

// txn_lock shard size, the value is 2^n, n=0,1,2,3,4
// this is a an enhancement for better performance to commit and publish txn
DEFINE_Int32(txn_shard_size, "1024");

// Whether to continue to start be when load tablet from header failed.
DEFINE_Bool(ignore_load_tablet_failure, "false");

// Whether to continue to start be when load tablet from header failed.
DEFINE_mBool(ignore_rowset_stale_unconsistent_delete, "false");

// Set max cache's size of query results, the unit is M byte
DEFINE_Int32(query_cache_max_size_mb, "256");

// Cache memory is pruned when reach query_cache_max_size_mb + query_cache_elasticity_size_mb
DEFINE_Int32(query_cache_elasticity_size_mb, "128");

// Maximum number of cache partitions corresponding to a SQL
DEFINE_Int32(query_cache_max_partition_count, "1024");

// Maximum number of version of a tablet. If the version num of a tablet exceed limit,
// the load process will reject new incoming load job of this tablet.
// This is to avoid too many version num.
DEFINE_mInt32(max_tablet_version_num, "2000");

// Frontend mainly use two thrift sever type: THREAD_POOL, THREADED_SELECTOR. if fe use THREADED_SELECTOR model for thrift server,
// the thrift_server_type_of_fe should be set THREADED_SELECTOR to make be thrift client to fe constructed with TFramedTransport
DEFINE_String(thrift_server_type_of_fe, "THREAD_POOL");

// disable zone map index when page row is too few
DEFINE_mInt32(zone_map_row_num_threshold, "20");

// aws sdk log level
//    Off = 0,
//    Fatal = 1,
//    Error = 2,
//    Warn = 3,
//    Info = 4,
//    Debug = 5,
//    Trace = 6
// Default to turn off aws sdk log, because aws sdk errors that need to be cared will be output through Doris logs
DEFINE_Int32(aws_log_level, "0");

// the buffer size when read data from remote storage like s3
DEFINE_mInt32(remote_storage_read_buffer_mb, "16");

// The minimum length when TCMalloc Hook consumes/releases MemTracker, consume size
// smaller than this value will continue to accumulate. specified as number of bytes.
// Decreasing this value will increase the frequency of consume/release.
// Increasing this value will cause MemTracker statistics to be inaccurate.
DEFINE_mInt32(mem_tracker_consume_min_size_bytes, "1048576");

// The version information of the tablet will be stored in the memory
// in an adjacency graph data structure.
// And as the new version is written and the old version is deleted,
// the data structure will begin to have empty vertex with no edge associations(orphan vertex).
// This config is used to control that when the proportion of orphan vertex is greater than the threshold,
// the adjacency graph will be rebuilt to ensure that the data structure will not expand indefinitely.
// This config usually only needs to be modified during testing.
// In most cases, it does not need to be modified.
DEFINE_mDouble(tablet_version_graph_orphan_vertex_ratio, "0.1");

// share delta writers when memtable_on_sink_node = true
DEFINE_Bool(share_delta_writers, "true");
// timeout for open load stream rpc in ms
DEFINE_Int64(open_load_stream_timeout_ms, "60000"); // 60s
// enable write background when using brpc stream
DEFINE_mBool(enable_brpc_stream_write_background, "true");

// brpc streaming max_buf_size in bytes
DEFINE_Int64(load_stream_max_buf_size, "20971520"); // 20MB
// brpc streaming messages_in_batch
DEFINE_Int32(load_stream_messages_in_batch, "128");
// brpc streaming StreamWait seconds on EAGAIN
DEFINE_Int32(load_stream_eagain_wait_seconds, "600");
// max tasks per flush token in load stream
DEFINE_Int32(load_stream_flush_token_max_tasks, "15");
// max wait flush token time in load stream
DEFINE_Int32(load_stream_max_wait_flush_token_time_ms, "600000");

// max send batch parallelism for OlapTableSink
// The value set by the user for send_batch_parallelism is not allowed to exceed max_send_batch_parallelism_per_job,
// if exceed, the value of send_batch_parallelism would be max_send_batch_parallelism_per_job
DEFINE_mInt32(max_send_batch_parallelism_per_job, "5");
DEFINE_Validator(max_send_batch_parallelism_per_job,
                 [](const int config) -> bool { return config >= 1; });

// number of send batch thread pool size
DEFINE_Int32(send_batch_thread_pool_thread_num, "64");
// number of send batch thread pool queue size
DEFINE_Int32(send_batch_thread_pool_queue_size, "102400");

// Limit the number of segment of a newly created rowset.
// The newly created rowset may to be compacted after loading,
// so if there are too many segment in a rowset, the compaction process
// will run out of memory.
// When doing compaction, each segment may take at least 1MB buffer.
DEFINE_mInt32(max_segment_num_per_rowset, "1000");
DEFINE_mInt32(segment_compression_threshold_kb, "256");

// The connection timeout when connecting to external table such as odbc table.
DEFINE_mInt32(external_table_connect_timeout_sec, "30");

// Time to clean up useless JDBC connection pool cache
DEFINE_mInt32(jdbc_connection_pool_cache_clear_time_sec, "28800");

// Global bitmap cache capacity for aggregation cache, size in bytes
DEFINE_Int64(delete_bitmap_agg_cache_capacity, "104857600");
// The default delete bitmap cache is set to 100MB,
// which can be insufficient and cause performance issues when the amount of user data is large.
// To mitigate the problem of an inadequate cache,
// we will take the larger of 0.5% of the total memory and 100MB as the delete bitmap cache size.
DEFINE_String(delete_bitmap_dynamic_agg_cache_limit, "0.5%");
DEFINE_mInt32(delete_bitmap_agg_cache_stale_sweep_time_sec, "1800");

// reference https://github.com/edenhill/librdkafka/blob/master/INTRODUCTION.md#broker-version-compatibility
// If the dependent kafka broker version older than 0.10.0.0,
// the value of kafka_api_version_request should be false, and the
// value set by the fallback version kafka_broker_version_fallback will be used,
// and the valid values are: 0.9.0.x, 0.8.x.y.
DEFINE_String(kafka_api_version_request, "true");
DEFINE_String(kafka_broker_version_fallback, "0.10.0");
DEFINE_String(kafka_debug, "disable");

// The number of pool siz of routine load consumer.
// If you meet the error describe in https://github.com/edenhill/librdkafka/issues/3608
// Change this size to 0 to fix it temporarily.
DEFINE_mInt32(routine_load_consumer_pool_size, "1024");

// Used in single-stream-multi-table load. When receive a batch of messages from kafka,
// if the size of batch is more than this threshold, we will request plans for all related tables.
DEFINE_Int32(multi_table_batch_plan_threshold, "200");

// Used in single-stream-multi-table load. When receiving a batch of messages from Kafka,
// if the size of the table wait for plan is more than this threshold, we will request plans for all related tables.
// The param is aimed to avoid requesting and executing too many plans at once.
// Performing small batch processing on multiple tables during the loaded process can reduce the pressure of a single RPC
// and improve the real-time processing of data.
DEFINE_Int32(multi_table_max_wait_tables, "5");

// When the timeout of a load task is less than this threshold,
// Doris treats it as a high priority task.
// high priority tasks use a separate thread pool for flush and do not block rpc by memory cleanup logic.
// this threshold is mainly used to identify routine load tasks and should not be modified if not necessary.
DEFINE_mInt32(load_task_high_priority_threshold_second, "120");

// The min timeout of load rpc (add batch, close, etc.)
// Because a load rpc may be blocked for a while.
// Increase this config may avoid rpc timeout.
DEFINE_mInt32(min_load_rpc_timeout_ms, "20000");

// use which protocol to access function service, candicate is baidu_std/h2:grpc
DEFINE_String(function_service_protocol, "h2:grpc");

// use which load balancer to select server to connect
DEFINE_String(rpc_load_balancer, "rr");

// a soft limit of string type length, the hard limit is 2GB - 4, but if too long will cause very low performance,
// so we set a soft limit, default is 1MB
DEFINE_mInt32(string_type_length_soft_limit_bytes, "1048576");

DEFINE_Validator(string_type_length_soft_limit_bytes,
                 [](const int config) -> bool { return config > 0 && config <= 2147483643; });

DEFINE_mInt32(jsonb_type_length_soft_limit_bytes, "1048576");

DEFINE_Validator(jsonb_type_length_soft_limit_bytes,
                 [](const int config) -> bool { return config > 0 && config <= 2147483643; });

// Threshold of reading a small file into memory
DEFINE_mInt32(in_memory_file_size, "1048576"); // 1MB

// ParquetReaderWrap prefetch buffer size
DEFINE_Int32(parquet_reader_max_buffer_size, "50");
// Max size of parquet page header in bytes
DEFINE_mInt32(parquet_header_max_size_mb, "1");
// Max buffer size for parquet row group
DEFINE_mInt32(parquet_rowgroup_max_buffer_mb, "128");
// Max buffer size for parquet chunk column
DEFINE_mInt32(parquet_column_max_buffer_mb, "8");
DEFINE_mDouble(max_amplified_read_ratio, "0.8");
DEFINE_mInt32(merged_oss_min_io_size, "1048576");
DEFINE_mInt32(merged_hdfs_min_io_size, "8192");

// OrcReader
DEFINE_mInt32(orc_natural_read_size_mb, "8");
DEFINE_mInt64(big_column_size_buffer, "65535");
DEFINE_mInt64(small_column_size_buffer, "100");

// When the rows number reached this limit, will check the filter rate the of bloomfilter
// if it is lower than a specific threshold, the predicate will be disabled.
DEFINE_mInt32(rf_predicate_check_row_num, "204800");

// cooldown task configs
DEFINE_Int32(cooldown_thread_num, "5");
DEFINE_mInt64(generate_cooldown_task_interval_sec, "20");
DEFINE_mInt32(remove_unused_remote_files_interval_sec, "21600"); // 6h
DEFINE_mInt32(confirm_unused_remote_files_interval_sec, "60");
DEFINE_Int32(cold_data_compaction_thread_num, "2");
DEFINE_mInt32(cold_data_compaction_interval_sec, "1800");

DEFINE_String(tmp_file_dir, "tmp");

DEFINE_Int32(s3_transfer_executor_pool_size, "2");

DEFINE_Bool(enable_time_lut, "true");
DEFINE_mBool(enable_simdjson_reader, "true");

DEFINE_mBool(enable_query_like_bloom_filter, "true");
// number of s3 scanner thread pool size
DEFINE_Int32(doris_remote_scanner_thread_pool_thread_num, "48");
// number of s3 scanner thread pool queue size
DEFINE_Int32(doris_remote_scanner_thread_pool_queue_size, "102400");

// limit the queue of pending batches which will be sent by a single nodechannel
DEFINE_mInt64(nodechannel_pending_queue_max_bytes, "67108864");

// The batch size for sending data by brpc streaming client
DEFINE_mInt64(brpc_streaming_client_batch_bytes, "262144");

// Max waiting time to wait the "plan fragment start" rpc.
// If timeout, the fragment will be cancelled.
// This parameter is usually only used when the FE loses connection,
// and the BE can automatically cancel the relevant fragment after the timeout,
// so as to avoid occupying the execution thread for a long time.
DEFINE_mInt32(max_fragment_start_wait_time_seconds, "30");

// Node role tag for backend. Mix role is the default role, and computation role have no
// any tablet.
DEFINE_String(be_node_role, "mix");

// Hide webserver page for safety.
// Hide the be config page for webserver.
DEFINE_Bool(hide_webserver_config_page, "false");

DEFINE_Bool(enable_segcompaction, "true");

// Max number of segments allowed in a single segcompaction task.
DEFINE_Int32(segcompaction_batch_size, "10");

// Max row count allowed in a single source segment, bigger segments will be skipped.
DEFINE_Int32(segcompaction_candidate_max_rows, "1048576");

// Max file size allowed in a single source segment, bigger segments will be skipped.
DEFINE_Int64(segcompaction_candidate_max_bytes, "104857600");

// Max total row count allowed in a single segcompaction task.
DEFINE_Int32(segcompaction_task_max_rows, "1572864");

// Max total file size allowed in a single segcompaction task.
DEFINE_Int64(segcompaction_task_max_bytes, "157286400");

// Global segcompaction thread pool size.
DEFINE_mInt32(segcompaction_num_threads, "5");

// enable java udf and jdbc scannode
DEFINE_Bool(enable_java_support, "true");

// Set config randomly to check more issues in github workflow
DEFINE_Bool(enable_fuzzy_mode, "false");

DEFINE_Bool(enable_debug_points, "false");

DEFINE_Int32(pipeline_executor_size, "0");
DEFINE_Bool(enable_workload_group_for_scan, "false");
DEFINE_mInt64(workload_group_scan_task_wait_timeout_ms, "10000");

// Temp config. True to use optimization for bitmap_index apply predicate except leaf node of the and node.
// Will remove after fully test.
DEFINE_Bool(enable_index_apply_preds_except_leafnode_of_andnode, "true");

DEFINE_mBool(variant_enable_flatten_nested, "false");
DEFINE_mDouble(variant_ratio_of_defaults_as_sparse_column, "1");
DEFINE_mInt64(variant_threshold_rows_to_estimate_sparse_column, "1000");

// block file cache
DEFINE_Bool(enable_file_cache, "false");
// format: [{"path":"/path/to/file_cache","total_size":21474836480,"query_limit":10737418240}]
// format: [{"path":"/path/to/file_cache","total_size":21474836480,"query_limit":10737418240},{"path":"/path/to/file_cache2","total_size":21474836480,"query_limit":10737418240}]
DEFINE_String(file_cache_path, "");
DEFINE_Int64(file_cache_each_block_size, "1048576"); // 1MB

DEFINE_Bool(clear_file_cache, "false");
DEFINE_Bool(enable_file_cache_query_limit, "false");
DEFINE_mInt32(file_cache_enter_disk_resource_limit_mode_percent, "90");
DEFINE_mInt32(file_cache_exit_disk_resource_limit_mode_percent, "80");
DEFINE_mBool(enable_read_cache_file_directly, "false");
DEFINE_mBool(file_cache_enable_evict_from_other_queue_by_size, "false");
DEFINE_mInt64(file_cache_ttl_valid_check_interval_second, "0"); // zero for not checking

DEFINE_mInt32(index_cache_entry_stay_time_after_lookup_s, "1800");
DEFINE_mInt32(inverted_index_cache_stale_sweep_time_sec, "600");
// inverted index searcher cache size
DEFINE_String(inverted_index_searcher_cache_limit, "10%");
// set `true` to enable insert searcher into cache when write inverted index data
DEFINE_Bool(enable_write_index_searcher_cache, "true");
DEFINE_Bool(enable_inverted_index_cache_check_timestamp, "true");
DEFINE_Int32(inverted_index_fd_number_limit_percent, "40"); // 40%
DEFINE_Int32(inverted_index_query_cache_shards, "256");

// inverted index match bitmap cache size
DEFINE_String(inverted_index_query_cache_limit, "10%");

// inverted index
DEFINE_mDouble(inverted_index_ram_buffer_size, "512");
// -1 indicates not working.
// Normally we should not change this, it's useful for testing.
DEFINE_mInt32(inverted_index_max_buffered_docs, "-1");
// dict path for chinese analyzer
DEFINE_String(inverted_index_dict_path, "${DORIS_HOME}/dict");
DEFINE_Int32(inverted_index_read_buffer_size, "4096");
// tree depth for bkd index
DEFINE_Int32(max_depth_in_bkd_tree, "32");
// index compaction
DEFINE_mBool(inverted_index_compaction_enable, "true");
// Only for debug, do not use in production
DEFINE_mBool(debug_inverted_index_compaction, "false");
// index by RAM directory
DEFINE_mBool(inverted_index_ram_dir_enable, "true");
// use num_broadcast_buffer blocks as buffer to do broadcast
DEFINE_Int32(num_broadcast_buffer, "32");

// max depth of expression tree allowed.
DEFINE_Int32(max_depth_of_expr_tree, "600");

// Report a tablet as bad when io errors occurs more than this value.
DEFINE_mInt64(max_tablet_io_errors, "-1");

// Report a tablet as bad when its path not found
DEFINE_Int32(tablet_path_check_interval_seconds, "-1");
DEFINE_mInt32(tablet_path_check_batch_size, "1000");

// Page size of row column, default 4KB
DEFINE_mInt64(row_column_page_size, "4096");
// it must be larger than or equal to 5MB
DEFINE_mInt64(s3_write_buffer_size, "5242880");
// Log interval when doing s3 upload task
DEFINE_mInt32(s3_file_writer_log_interval_second, "60");
DEFINE_mInt64(file_cache_max_file_reader_cache_size, "1000000");
DEFINE_mInt64(hdfs_write_batch_buffer_size_mb, "1"); // 1MB

//disable shrink memory by default
DEFINE_mBool(enable_shrink_memory, "false");
DEFINE_mInt32(schema_cache_capacity, "1024");
DEFINE_mInt32(schema_cache_sweep_time_sec, "100");

// max number of segment cache, default -1 for backward compatibility fd_number*2/5
DEFINE_mInt32(segment_cache_capacity, "-1");
DEFINE_mInt32(estimated_num_columns_per_segment, "200");
DEFINE_mInt32(estimated_mem_per_column_reader, "1024");
// The value is calculate by storage_page_cache_limit * index_page_cache_percentage
DEFINE_mInt32(segment_cache_memory_percentage, "2");

// enable feature binlog, default false
DEFINE_Bool(enable_feature_binlog, "false");

// enable set in BitmapValue
DEFINE_Bool(enable_set_in_bitmap_value, "true");

DEFINE_Int64(max_hdfs_file_handle_cache_num, "1000");
DEFINE_Int32(max_hdfs_file_handle_cache_time_sec, "3600");
DEFINE_Int64(max_external_file_meta_cache_num, "1000");
DEFINE_mInt32(common_obj_lru_cache_stale_sweep_time_sec, "900");
// Apply delete pred in cumu compaction
DEFINE_mBool(enable_delete_when_cumu_compaction, "false");

// max_write_buffer_number for rocksdb
DEFINE_Int32(rocksdb_max_write_buffer_number, "5");

DEFINE_mBool(allow_zero_date, "false");
DEFINE_Bool(allow_invalid_decimalv2_literal, "false");
DEFINE_mString(kerberos_ccache_path, "");
DEFINE_mString(kerberos_krb5_conf_path, "/etc/krb5.conf");

DEFINE_mString(get_stack_trace_tool, "libunwind");
DEFINE_mString(dwarf_location_info_mode, "FAST");
DEFINE_mBool(enable_address_sanitizers_with_stack_trace, "true");

// the ratio of _prefetch_size/_batch_size in AutoIncIDBuffer
DEFINE_mInt64(auto_inc_prefetch_size_ratio, "10");

// the ratio of _low_level_water_level_mark/_batch_size in AutoIncIDBuffer
DEFINE_mInt64(auto_inc_low_water_level_mark_size_ratio, "3");

// number of threads that fetch auto-inc ranges from FE
DEFINE_mInt64(auto_inc_fetch_thread_num, "3");
// default max to 2048 connections
DEFINE_mInt64(lookup_connection_cache_capacity, "2048");

// level of compression when using LZ4_HC, whose defalut value is LZ4HC_CLEVEL_DEFAULT
DEFINE_mInt64(LZ4_HC_compression_level, "9");

DEFINE_mBool(enable_merge_on_write_correctness_check, "true");
// USED FOR DEBUGING
// core directly if the compaction found there's duplicate key on mow table
DEFINE_mBool(enable_mow_compaction_correctness_check_core, "false");
// rowid conversion correctness check when compaction for mow table
DEFINE_mBool(enable_rowid_conversion_correctness_check, "false");
// missing rows correctness check when compaction for mow table
DEFINE_mBool(enable_missing_rows_correctness_check, "false");
// When the number of missing versions is more than this value, do not directly
// retry the publish and handle it through async publish.
DEFINE_mInt32(mow_publish_max_discontinuous_version_num, "20");

// The secure path with user files, used in the `local` table function.
DEFINE_mString(user_files_secure_path, "${DORIS_HOME}");

DEFINE_Int32(partition_topn_partition_threshold, "1024");

DEFINE_Int32(fe_expire_duration_seconds, "60");

DEFINE_Int32(grace_shutdown_wait_seconds, "120");

DEFINE_Int16(bitmap_serialize_version, "1");

// group commit config
DEFINE_String(group_commit_wal_path, "");
DEFINE_Int32(group_commit_replay_wal_retry_num, "10");
DEFINE_Int32(group_commit_replay_wal_retry_interval_seconds, "5");
DEFINE_Int32(group_commit_replay_wal_retry_interval_max_seconds, "1800");
DEFINE_Int32(group_commit_relay_wal_threads, "10");
// This config can be set to limit thread number in group commit request fragment thread pool.
DEFINE_Int32(group_commit_insert_threads, "10");
DEFINE_Int32(group_commit_memory_rows_for_max_filter_ratio, "10000");
DEFINE_Bool(wait_internal_group_commit_finish, "false");
// Max size(bytes) of group commit queues, used for mem back pressure, defult 64M.
DEFINE_mInt32(group_commit_queue_mem_limit, "67108864");
// Max size(bytes) or percentage(%) of wal disk usage, used for disk space back pressure, default 10% of the disk available space.
// group_commit_wal_max_disk_limit=1024 or group_commit_wal_max_disk_limit=10% can be automatically identified.
DEFINE_String(group_commit_wal_max_disk_limit, "10%");
DEFINE_Bool(group_commit_wait_replay_wal_finish, "false");

DEFINE_mInt32(scan_thread_nice_value, "0");
DEFINE_mInt32(tablet_schema_cache_recycle_interval, "3600");
DEFINE_mInt32(tablet_schema_cache_capacity, "102400");

DEFINE_Bool(exit_on_exception, "false");
// This config controls whether the s3 file writer would flush cache asynchronously
DEFINE_Bool(enable_flush_file_cache_async, "true");

// cgroup
DEFINE_mString(doris_cgroup_cpu_path, "");
DEFINE_mBool(enable_cgroup_cpu_soft_limit, "true");

DEFINE_mBool(enable_workload_group_memory_gc, "true");

DEFINE_Bool(ignore_always_true_predicate_for_segment, "true");

// Dir of default timezone files
DEFINE_String(default_tzfiles_path, "${DORIS_HOME}/zoneinfo");

// Ingest binlog work pool size, -1 is disable, 0 is hardware concurrency
DEFINE_Int32(ingest_binlog_work_pool_size, "-1");

// Download binlog rate limit, unit is KB/s, 0 means no limit
DEFINE_Int32(download_binlog_rate_limit_kbs, "0");

DEFINE_mInt32(buffered_reader_read_timeout_ms, "600000");

DEFINE_Bool(enable_snapshot_action, "false");

DEFINE_mInt32(variant_max_merged_tablet_schema_size, "2048");

DEFINE_mBool(enable_column_type_check, "true");
// 128 MB
DEFINE_mInt64(local_exchange_buffer_mem_limit, "134217728");

// Default 300s, if its value <= 0, then log is disabled
DEFINE_mInt64(enable_debug_log_timeout_secs, "0");

// Tolerance for the number of partition id 0 in rowset, default 0
DEFINE_Int32(ignore_invalid_partition_id_rowset_num, "0");

DEFINE_mInt32(report_query_statistics_interval_ms, "3000");
// 30s
DEFINE_mInt32(query_statistics_reserve_timeout_ms, "30000");

DEFINE_mInt32(report_exec_status_thread_num, "5");

// consider two high usage disk at the same available level if they do not exceed this diff.
DEFINE_mDouble(high_disk_avail_level_diff_usages, "0.15");

// create tablet in partition random robin idx lru size, default 10000
DEFINE_Int32(partition_disk_index_lru_size, "10000");
// limit the storage space that query spill files can use
DEFINE_String(spill_storage_root_path, "");
DEFINE_String(spill_storage_limit, "20%");    // 20%
DEFINE_mInt32(spill_gc_interval_ms, "2000");  // 2s
DEFINE_mInt32(spill_gc_work_time_ms, "2000"); // 2s
DEFINE_Int32(spill_io_thread_pool_thread_num, "-1");
DEFINE_Validator(spill_io_thread_pool_thread_num, [](const int config) -> bool {
    if (config == -1) {
        CpuInfo::init();
        spill_io_thread_pool_thread_num = std::max(48, CpuInfo::num_cores() * 2);
    }
    return true;
});
DEFINE_Int32(spill_io_thread_pool_queue_size, "102400");

DEFINE_mBool(check_segment_when_build_rowset_meta, "false");

DEFINE_mInt32(max_s3_client_retry, "10");
DEFINE_mInt32(s3_read_base_wait_time_ms, "100");
DEFINE_mInt32(s3_read_max_wait_time_ms, "800");

DEFINE_mBool(enable_s3_rate_limiter, "false");

DEFINE_String(trino_connector_plugin_dir, "${DORIS_HOME}/connectors");

// ca_cert_file is in this path by default, Normally no modification is required
// ca cert default path is different from different OS
DEFINE_mString(ca_cert_file_paths,
               "/etc/pki/tls/certs/ca-bundle.crt;/etc/ssl/certs/ca-certificates.crt;"
               "/etc/ssl/ca-bundle.pem");

/** Table sink configurations(currently contains only external table types) **/
// Minimum data processed to scale writers in exchange when non partition writing
DEFINE_mInt64(table_sink_non_partition_write_scaling_data_processed_threshold,
              "26214400"); // 25MB
// Minimum data processed to trigger skewed partition rebalancing in exchange when partition writing
DEFINE_mInt64(table_sink_partition_write_min_data_processed_rebalance_threshold,
              "26214400"); // 25MB
// Minimum partition data processed to rebalance writers in exchange when partition writing
DEFINE_mInt64(table_sink_partition_write_min_partition_data_processed_rebalance_threshold,
              "15728640"); // 15MB
// Maximum processed partition nums of per writer when partition writing
DEFINE_mInt32(table_sink_partition_write_max_partition_nums_per_writer, "128");

/** Hive sink configurations **/
DEFINE_mInt64(hive_sink_max_file_size, "1073741824"); // 1GB

/** Iceberg sink configurations **/
DEFINE_mInt64(iceberg_sink_max_file_size, "1073741824"); // 1GB

DEFINE_mInt32(thrift_client_open_num_tries, "1");

DEFINE_Bool(enable_index_compaction, "false");

// http scheme in S3Client to use. E.g. http or https
DEFINE_String(s3_client_http_scheme, "http");
DEFINE_Validator(s3_client_http_scheme, [](const std::string& config) -> bool {
    return config == "http" || config == "https";
});

// enable injection point in regression-test
DEFINE_mBool(enable_injection_point, "false");

DEFINE_mBool(ignore_schema_change_check, "false");

DEFINE_mInt64(string_overflow_size, "4294967295"); // std::numic_limits<uint32_t>::max()

// The min thread num for BufferedReaderPrefetchThreadPool
DEFINE_Int64(num_buffered_reader_prefetch_thread_pool_min_thread, "16");
// The max thread num for BufferedReaderPrefetchThreadPool
DEFINE_Int64(num_buffered_reader_prefetch_thread_pool_max_thread, "64");
// The min thread num for S3FileUploadThreadPool
DEFINE_Int64(num_s3_file_upload_thread_pool_min_thread, "16");
// The max thread num for S3FileUploadThreadPool
DEFINE_Int64(num_s3_file_upload_thread_pool_max_thread, "64");
// The max ratio for ttl cache's size
DEFINE_mInt64(max_ttl_cache_ratio, "90");
// The maximum jvm heap usage ratio for hdfs write workload
DEFINE_mDouble(max_hdfs_wirter_jni_heap_usage_ratio, "0.5");
// The sleep milliseconds duration when hdfs write exceeds the maximum usage
DEFINE_mInt64(hdfs_jni_write_sleep_milliseconds, "300");
// The max retry times when hdfs write failed
DEFINE_mInt64(hdfs_jni_write_max_retry_time, "3");

// The min thread num for NonBlockCloseThreadPool
DEFINE_Int64(min_nonblock_close_thread_num, "12");
// The max thread num for NonBlockCloseThreadPool
DEFINE_Int64(max_nonblock_close_thread_num, "64");
// The possibility that mem allocator throws an exception during memory allocation
// This config is for test usage, be careful when changing it.
DEFINE_mDouble(mem_alloc_fault_probability, "0.0");
// The time out milliseconds for remote fetch schema RPC, default 60s
DEFINE_mInt64(fetch_remote_schema_rpc_timeout_ms, "60000");

DEFINE_Int64(s3_file_system_local_upload_buffer_size, "5242880");

//JVM monitoring enable. To prevent be from crashing due to jvm compatibility issues. The default setting is off.
DEFINE_Bool(enable_jvm_monitor, "false");

DEFINE_Int32(load_data_dirs_threads, "-1");

// Skip loading stale rowset meta when initializing `TabletMeta` from protobuf
DEFINE_mBool(skip_loading_stale_rowset_meta, "false");

DEFINE_Bool(enable_file_logger, "true");

// The minimum row group size when exporting Parquet files. default 128MB
DEFINE_Int64(min_row_group_size, "134217728");

<<<<<<< HEAD
// If native memory allocator allocates more memory than this value, an exception will be thrown.
DEFINE_Int64(debug_max_memory_size_by_native_allocator, "1048576")
=======
// If set to false, the parquet reader will not use page index to filter data.
// This is only for debug purpose, in case sometimes the page index
// filter wrong data.
DEFINE_mBool(enable_parquet_page_index, "true");
>>>>>>> 55f5fce1

// clang-format off
#ifdef BE_TEST
// test s3
DEFINE_String(test_s3_resource, "resource");
DEFINE_String(test_s3_ak, "ak");
DEFINE_String(test_s3_sk, "sk");
DEFINE_String(test_s3_endpoint, "endpoint");
DEFINE_String(test_s3_region, "region");
DEFINE_String(test_s3_bucket, "bucket");
DEFINE_String(test_s3_prefix, "prefix");
#endif
// clang-format on

std::map<std::string, Register::Field>* Register::_s_field_map = nullptr;
std::map<std::string, std::function<bool()>>* RegisterConfValidator::_s_field_validator = nullptr;
std::map<std::string, std::string>* full_conf_map = nullptr;

std::mutex custom_conf_lock;

std::mutex mutable_string_config_lock;

// trim string
std::string& trim(std::string& s) {
    // rtrim
    s.erase(std::find_if(s.rbegin(), s.rend(), [](unsigned char c) { return !std::isspace(c); })
                    .base(),
            s.end());
    // ltrim
    s.erase(s.begin(),
            std::find_if(s.begin(), s.end(), [](unsigned char c) { return !std::isspace(c); }));
    return s;
}

// split string by '='
void splitkv(const std::string& s, std::string& k, std::string& v) {
    const char sep = '=';
    int start = 0;
    int end = 0;
    if ((end = s.find(sep, start)) != std::string::npos) {
        k = s.substr(start, end - start);
        v = s.substr(end + 1);
    } else {
        k = s;
        v = "";
    }
}

// replace env variables
bool replaceenv(std::string& s) {
    std::size_t pos = 0;
    std::size_t start = 0;
    while ((start = s.find("${", pos)) != std::string::npos) {
        std::size_t end = s.find('}', start + 2);
        if (end == std::string::npos) {
            return false;
        }
        std::string envkey = s.substr(start + 2, end - start - 2);
        const char* envval = std::getenv(envkey.c_str());
        if (envval == nullptr) {
            return false;
        }
        s.erase(start, end - start + 1);
        s.insert(start, envval);
        pos = start + strlen(envval);
    }
    return true;
}

bool strtox(const std::string& valstr, bool& retval);
bool strtox(const std::string& valstr, int16_t& retval);
bool strtox(const std::string& valstr, int32_t& retval);
bool strtox(const std::string& valstr, int64_t& retval);
bool strtox(const std::string& valstr, double& retval);
bool strtox(const std::string& valstr, std::string& retval);

template <typename T>
bool strtox(const std::string& valstr, std::vector<T>& retval) {
    std::stringstream ss(valstr);
    std::string item;
    T t;
    while (std::getline(ss, item, ',')) {
        if (!strtox(trim(item), t)) {
            return false;
        }
        retval.push_back(t);
    }
    return true;
}

bool strtox(const std::string& valstr, bool& retval) {
    if (valstr == "true") {
        retval = true;
    } else if (valstr == "false") {
        retval = false;
    } else {
        return false;
    }
    return true;
}

template <typename T>
bool strtointeger(const std::string& valstr, T& retval) {
    if (valstr.length() == 0) {
        return false; // empty-string is only allowed for string type.
    }
    char* end;
    errno = 0;
    const char* valcstr = valstr.c_str();
    int64_t ret64 = strtoll(valcstr, &end, 10);
    if (errno || end != valcstr + strlen(valcstr)) {
        return false; // bad parse
    }
    T tmp = retval;
    retval = static_cast<T>(ret64);
    if (retval != ret64) {
        retval = tmp;
        return false;
    }
    return true;
}

bool strtox(const std::string& valstr, int16_t& retval) {
    return strtointeger(valstr, retval);
}

bool strtox(const std::string& valstr, int32_t& retval) {
    return strtointeger(valstr, retval);
}

bool strtox(const std::string& valstr, int64_t& retval) {
    return strtointeger(valstr, retval);
}

bool strtox(const std::string& valstr, double& retval) {
    if (valstr.length() == 0) {
        return false; // empty-string is only allowed for string type.
    }
    char* end = nullptr;
    errno = 0;
    const char* valcstr = valstr.c_str();
    retval = strtod(valcstr, &end);
    if (errno || end != valcstr + strlen(valcstr)) {
        return false; // bad parse
    }
    return true;
}

bool strtox(const std::string& valstr, std::string& retval) {
    retval = valstr;
    return true;
}

template <typename T>
bool convert(const std::string& value, T& retval) {
    std::string valstr(value);
    trim(valstr);
    if (!replaceenv(valstr)) {
        return false;
    }
    return strtox(valstr, retval);
}

// load conf file
bool Properties::load(const char* conf_file, bool must_exist) {
    // if conf_file is null, use the empty props
    if (conf_file == nullptr) {
        return true;
    }

    // open the conf file
    std::ifstream input(conf_file);
    if (!input.is_open()) {
        if (must_exist) {
            std::cerr << "config::load() failed to open the file:" << conf_file << std::endl;
            return false;
        }
        return true;
    }

    // load properties
    std::string line;
    std::string key;
    std::string value;
    line.reserve(512);
    while (input) {
        // read one line at a time
        std::getline(input, line);

        // remove left and right spaces
        trim(line);

        // ignore comments
        if (line.empty() || line[0] == '#') {
            continue;
        }

        // read key and value
        splitkv(line, key, value);
        trim(key);
        trim(value);

        // insert into file_conf_map
        file_conf_map[key] = value;
    }

    // close the conf file
    input.close();

    return true;
}

template <typename T>
bool Properties::get_or_default(const char* key, const char* defstr, T& retval, bool* is_retval_set,
                                std::string& rawval) const {
    const auto& it = file_conf_map.find(std::string(key));
    std::string valstr;
    if (it == file_conf_map.end()) {
        if (defstr == nullptr) {
            // Not found in conf map, and no default value need to be set, just return
            *is_retval_set = false;
            return true;
        } else {
            valstr = std::string(defstr);
        }
    } else {
        valstr = it->second;
    }
    rawval = valstr;
    *is_retval_set = true;
    return convert(valstr, retval);
}

void Properties::set(const std::string& key, const std::string& val) {
    file_conf_map.emplace(key, val);
}

void Properties::set_force(const std::string& key, const std::string& val) {
    file_conf_map[key] = val;
}

Status Properties::dump(const std::string& conffile) {
    std::string conffile_tmp = conffile + ".tmp";
    io::FileWriterPtr file_writer;
    RETURN_IF_ERROR(io::global_local_filesystem()->create_file(conffile_tmp, &file_writer));
    RETURN_IF_ERROR(file_writer->append("# THIS IS AN AUTO GENERATED CONFIG FILE.\n"));
    RETURN_IF_ERROR(file_writer->append(
            "# You can modify this file manually, and the configurations in this file\n"));
    RETURN_IF_ERROR(file_writer->append("# will overwrite the configurations in be.conf\n\n"));

    for (auto const& iter : file_conf_map) {
        RETURN_IF_ERROR(file_writer->append(iter.first));
        RETURN_IF_ERROR(file_writer->append(" = "));
        RETURN_IF_ERROR(file_writer->append(iter.second));
        RETURN_IF_ERROR(file_writer->append("\n"));
    }

    RETURN_IF_ERROR(file_writer->close());

    return io::global_local_filesystem()->rename(conffile_tmp, conffile);
}

template <typename T>
std::ostream& operator<<(std::ostream& out, const std::vector<T>& v) {
    size_t last = v.size() - 1;
    for (size_t i = 0; i < v.size(); ++i) {
        out << v[i];
        if (i != last) {
            out << ", ";
        }
    }
    return out;
}

#define SET_FIELD(FIELD, TYPE, FILL_CONF_MAP, SET_TO_DEFAULT)                                  \
    if (strcmp((FIELD).type, #TYPE) == 0) {                                                    \
        TYPE new_value = TYPE();                                                               \
        bool is_newval_set = false;                                                            \
        std::string raw_value;                                                                 \
        if (!props.get_or_default((FIELD).name, ((SET_TO_DEFAULT) ? (FIELD).defval : nullptr), \
                                  new_value, &is_newval_set, raw_value)) {                     \
            std::cerr << "config field error: " << (FIELD).name << " = \"" << raw_value << '"' \
                      << std::endl;                                                            \
            return false;                                                                      \
        }                                                                                      \
        if (!is_newval_set) {                                                                  \
            continue;                                                                          \
        }                                                                                      \
        TYPE& ref_conf_value = *reinterpret_cast<TYPE*>((FIELD).storage);                      \
        TYPE old_value = ref_conf_value;                                                       \
        ref_conf_value = new_value;                                                            \
        if (RegisterConfValidator::_s_field_validator != nullptr) {                            \
            auto validator = RegisterConfValidator::_s_field_validator->find((FIELD).name);    \
            if (validator != RegisterConfValidator::_s_field_validator->end() &&               \
                !(validator->second)()) {                                                      \
                ref_conf_value = old_value;                                                    \
                std::cerr << "validate " << (FIELD).name << "=" << new_value << " failed"      \
                          << std::endl;                                                        \
                return false;                                                                  \
            }                                                                                  \
        }                                                                                      \
        if (FILL_CONF_MAP) {                                                                   \
            std::ostringstream oss;                                                            \
            oss << ref_conf_value;                                                             \
            (*full_conf_map)[(FIELD).name] = oss.str();                                        \
        }                                                                                      \
        continue;                                                                              \
    }

// init conf fields
bool init(const char* conf_file, bool fill_conf_map, bool must_exist, bool set_to_default) {
    Properties props;
    // load properties file
    if (!props.load(conf_file, must_exist)) {
        return false;
    }
    // fill full_conf_map ?
    if (fill_conf_map && full_conf_map == nullptr) {
        full_conf_map = new std::map<std::string, std::string>();
    }

    // set conf fields
    for (const auto& it : *Register::_s_field_map) {
        SET_FIELD(it.second, bool, fill_conf_map, set_to_default);
        SET_FIELD(it.second, int16_t, fill_conf_map, set_to_default);
        SET_FIELD(it.second, int32_t, fill_conf_map, set_to_default);
        SET_FIELD(it.second, int64_t, fill_conf_map, set_to_default);
        SET_FIELD(it.second, double, fill_conf_map, set_to_default);
        SET_FIELD(it.second, std::string, fill_conf_map, set_to_default);
        SET_FIELD(it.second, std::vector<bool>, fill_conf_map, set_to_default);
        SET_FIELD(it.second, std::vector<int16_t>, fill_conf_map, set_to_default);
        SET_FIELD(it.second, std::vector<int32_t>, fill_conf_map, set_to_default);
        SET_FIELD(it.second, std::vector<int64_t>, fill_conf_map, set_to_default);
        SET_FIELD(it.second, std::vector<double>, fill_conf_map, set_to_default);
        SET_FIELD(it.second, std::vector<std::string>, fill_conf_map, set_to_default);
    }

    return true;
}

#define UPDATE_FIELD(FIELD, VALUE, TYPE, PERSIST)                                                  \
    if (strcmp((FIELD).type, #TYPE) == 0) {                                                        \
        TYPE new_value;                                                                            \
        if (!convert((VALUE), new_value)) {                                                        \
            return Status::Error<ErrorCode::INVALID_ARGUMENT, false>("convert '{}' as {} failed",  \
                                                                     VALUE, #TYPE);                \
        }                                                                                          \
        TYPE& ref_conf_value = *reinterpret_cast<TYPE*>((FIELD).storage);                          \
        TYPE old_value = ref_conf_value;                                                           \
        if (RegisterConfValidator::_s_field_validator != nullptr) {                                \
            auto validator = RegisterConfValidator::_s_field_validator->find((FIELD).name);        \
            if (validator != RegisterConfValidator::_s_field_validator->end() &&                   \
                !(validator->second)()) {                                                          \
                ref_conf_value = old_value;                                                        \
                return Status::Error<ErrorCode::INVALID_ARGUMENT, false>("validate {}={} failed",  \
                                                                         (FIELD).name, new_value); \
            }                                                                                      \
        }                                                                                          \
        ref_conf_value = new_value;                                                                \
        if (full_conf_map != nullptr) {                                                            \
            std::ostringstream oss;                                                                \
            oss << new_value;                                                                      \
            (*full_conf_map)[(FIELD).name] = oss.str();                                            \
        }                                                                                          \
        if (PERSIST) {                                                                             \
            RETURN_IF_ERROR(persist_config(std::string((FIELD).name), VALUE));                     \
        }                                                                                          \
        update_config(std::string((FIELD).name), VALUE);                                           \
        return Status::OK();                                                                       \
    }

// write config to be_custom.conf
// the caller need to make sure that the given config is valid
Status persist_config(const std::string& field, const std::string& value) {
    // lock to make sure only one thread can modify the be_custom.conf
    std::lock_guard<std::mutex> l(custom_conf_lock);

    static const std::string conffile = config::custom_config_dir + "/be_custom.conf";

    Properties tmp_props;
    if (!tmp_props.load(conffile.c_str(), false)) {
        LOG(WARNING) << "failed to load " << conffile;
        return Status::InternalError("failed to load conf file: {}", conffile);
    }

    tmp_props.set_force(field, value);
    return tmp_props.dump(conffile);
}

Status set_config(const std::string& field, const std::string& value, bool need_persist,
                  bool force) {
    auto it = Register::_s_field_map->find(field);
    if (it == Register::_s_field_map->end()) {
        return Status::Error<ErrorCode::NOT_FOUND, false>("'{}' is not found", field);
    }

    if (!force && !it->second.valmutable) {
        return Status::Error<ErrorCode::NOT_IMPLEMENTED_ERROR, false>(
                "'{}' is not support to modify", field);
    }

    UPDATE_FIELD(it->second, value, bool, need_persist);
    UPDATE_FIELD(it->second, value, int16_t, need_persist);
    UPDATE_FIELD(it->second, value, int32_t, need_persist);
    UPDATE_FIELD(it->second, value, int64_t, need_persist);
    UPDATE_FIELD(it->second, value, double, need_persist);
    {
        // add lock to ensure thread safe
        std::lock_guard<std::mutex> lock(mutable_string_config_lock);
        UPDATE_FIELD(it->second, value, std::string, need_persist);
    }

    // The other types are not thread safe to change dynamically.
    return Status::Error<ErrorCode::NOT_IMPLEMENTED_ERROR, false>(
            "'{}' is type of '{}' which is not support to modify", field, it->second.type);
}

void update_config(const std::string& field, const std::string& value) {
    if ("sys_log_level" == field) {
        // update log level
        update_logging(field, value);
    }
}

Status set_fuzzy_configs() {
    std::unordered_map<std::string, std::string> fuzzy_field_and_value;
    std::shared_ptr<std::mt19937_64> generator(new std::mt19937_64());
    generator->seed(std::random_device()());
    std::uniform_int_distribution<int64_t> distribution(0, 100);

    // if have set enable_fuzzy_mode=true in be.conf, will fuzzy those field and values
    fuzzy_field_and_value["disable_storage_page_cache"] =
            ((distribution(*generator) % 2) == 0) ? "true" : "false";
    fuzzy_field_and_value["enable_system_metrics"] =
            ((distribution(*generator) % 2) == 0) ? "true" : "false";
    fuzzy_field_and_value["enable_set_in_bitmap_value"] =
            ((distribution(*generator) % 2) == 0) ? "true" : "false";
    fuzzy_field_and_value["enable_shrink_memory"] =
            ((distribution(*generator) % 2) == 0) ? "true" : "false";
    fuzzy_field_and_value["string_overflow_size"] =
            ((distribution(*generator) % 2) == 0) ? "10" : "4294967295";

    fmt::memory_buffer buf;
    for (auto& it : fuzzy_field_and_value) {
        const auto& field = it.first;
        const auto& value = it.second;
        RETURN_IF_ERROR(set_config(field, value, false, true));
        fmt::format_to(buf, "{}={}, ", field, value);
    }
    LOG(INFO) << fmt::format("FUZZY MODE IN BE: those variables have been changed: ({}).",
                             fmt::to_string(buf));
    return Status::OK();
}

std::mutex* get_mutable_string_config_lock() {
    return &mutable_string_config_lock;
}

std::vector<std::vector<std::string>> get_config_info() {
    std::vector<std::vector<std::string>> configs;
    std::lock_guard<std::mutex> lock(mutable_string_config_lock);
    for (const auto& it : *full_conf_map) {
        auto field_it = Register::_s_field_map->find(it.first);
        if (field_it == Register::_s_field_map->end()) {
            continue;
        }

        std::vector<std::string> _config;
        _config.push_back(it.first);

        std::string config_val = it.second;
        // For compatibility, this PR #32933 change the log dir's config logic,
        // and deprecate the `sys_log_dir` config.
        if (it.first == "sys_log_dir" && config_val == "") {
            config_val = fmt::format("{}/log", std::getenv("DORIS_HOME"));
        }

        _config.emplace_back(field_it->second.type);
        if (0 == strcmp(field_it->second.type, "bool")) {
            _config.emplace_back(config_val == "1" ? "true" : "false");
        } else {
            _config.push_back(config_val);
        }
        _config.emplace_back(field_it->second.valmutable ? "true" : "false");

        configs.push_back(_config);
    }
    return configs;
}

} // namespace doris::config<|MERGE_RESOLUTION|>--- conflicted
+++ resolved
@@ -1313,15 +1313,13 @@
 // The minimum row group size when exporting Parquet files. default 128MB
 DEFINE_Int64(min_row_group_size, "134217728");
 
-<<<<<<< HEAD
-// If native memory allocator allocates more memory than this value, an exception will be thrown.
-DEFINE_Int64(debug_max_memory_size_by_native_allocator, "1048576")
-=======
 // If set to false, the parquet reader will not use page index to filter data.
 // This is only for debug purpose, in case sometimes the page index
 // filter wrong data.
 DEFINE_mBool(enable_parquet_page_index, "true");
->>>>>>> 55f5fce1
+
+// If native memory allocator allocates more memory than this value, an exception will be thrown.
+DEFINE_Int64(debug_max_memory_size_by_native_allocator, "1048576")
 
 // clang-format off
 #ifdef BE_TEST
